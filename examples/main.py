--- conflicted
+++ resolved
@@ -38,7 +38,6 @@
 import os
 import signal
 import sys
-<<<<<<< HEAD
 import threading
 import webbrowser
 from multiprocessing import Process
@@ -47,8 +46,6 @@
 import optuna
 from optuna_dashboard import wsgi
 
-=======
->>>>>>> 5f4f5448
 import factory_flexibility_model.factory.Blueprint as bp
 import factory_flexibility_model.simulation.Scenario as sc
 from examples import bayesian_sampler
