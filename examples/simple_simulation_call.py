--- conflicted
+++ resolved
@@ -72,11 +72,7 @@
     param grid_capacity: [float] The maximum power of the electricity grid connection point in [kW]
     returns: [float] The total cost of operation including capital costs and depreciation costs in [€]
     """
-<<<<<<< HEAD
-    session_folder: str = "examples/usecase_blackbox_optimizer"
-=======
     session_folder: str = "examples/Usecase_Blackbox_Optimizer_Study"
->>>>>>> 26791858
     show_results: bool = False
 
     storage_size: float = trial.suggest_float("storage_size", 0.0, 3000.0)
