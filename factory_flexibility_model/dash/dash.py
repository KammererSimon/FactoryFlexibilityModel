# -----------------------------------------------------------------------------
# This script is used to read in factory layouts and specifications from Excel files and to generate
# factory-objects out of them that can be used for the simulations
#
# Project Name: Factory_Flexibility_Model
# File Name: dash.py
#
# Copyright (c) [2024]
# [Institute of Energy Systems, Energy Efficiency and Energy Economics
#  TU Dortmund
#  Simon Kammerer (simon.kammerer@tu-dortmund.de)]
#
# MIT License
#
# Permission is hereby granted, free of charge, to any person obtaining a copy
# of this software and associated documentation files (the "Software"), to deal
# in the Software without restriction, including without limitation the rights
# to use, copy, modify, merge, publish, distribute, sublicense, and/or sell
# copies of the Software, and to permit persons to whom the Software is
# furnished to do so, subject to the following conditions:
#
# The above copyright notice and this permission notice shall be included in all
# copies or substantial portions of the Software.
#
# THE SOFTWARE IS PROVIDED "AS IS", WITHOUT WARRANTY OF ANY KIND, EXPRESS OR
# IMPLIED, INCLUDING BUT NOT LIMITED TO THE WARRANTIES OF MERCHANTABILITY,
# FITNESS FOR A PARTICULAR PURPOSE AND NONINFRINGEMENT. IN NO EVENT SHALL THE
# AUTHORS OR COPYRIGHT HOLDERS BE LIABLE FOR ANY CLAIM, DAMAGES OR OTHER
# LIABILITY, WHETHER IN AN ACTION OF CONTRACT, TORT OR OTHERWISE, ARISING FROM,
# OUT OF OR IN CONNECTION WITH THE SOFTWARE OR THE USE OR OTHER DEALINGS IN THE
# SOFTWARE.
# -----------------------------------------------------------------------------

"""
This module contains the result dashboard that can be used to show and analyze the results of a solved simulation.
It consists of a single function "create_dash", which takes a solved simulation object as input and uses the plotly dash library to create an interactive browserbased dashboard.

Usage:
------
1. Create a factory layout, solve the simulation

2. Call the `create_dash()`_ function and hand over the solved `Simulation`_ object

3. After some preprocessing the function will provide you with an ip where the dashboard is being hosted in realtime. Click this link to open your browser and view the results

4. The function stays active providing the backbone for the interactive dashboard until the execution is canceled

.. image:: _static/dashboard_illustration.png
"""


# IMPORT
import copy
import warnings

import dash_bootstrap_components as dbc
import numpy as np
import plotly.express as px
import plotly.graph_objects as go
from dash import Dash, Input, Output, dcc
from dash_bootstrap_templates import load_figure_template
from plotly.express.colors import sample_colorscale
from plotly.subplots import make_subplots
<<<<<<< HEAD

=======
>>>>>>> 9daeeaf2
from factory_flexibility_model.dash.dash_functions.create_cost_overview import (
    create_cost_overview,
)
from factory_flexibility_model.dash.dash_functions.create_emission_overview import (
    create_emission_overview,
)
from factory_flexibility_model.dash.dash_functions.create_layout_html import (
    create_layout_html,
)
from factory_flexibility_model.dash.dash_functions.get_converter_primary_flow import get_converter_primary_flow


# CODE START
def create_dash(simulation):
    """
    .. _create_dash():
    This function takes a solved simulation object and creates an interactive browserbased dashboard.

    :param simulation: Simulation - Object.
    :param: authentication: [dict]: a dict of combinations of usernames and passwords that are valid to access the dashboard
    :return: Nothing. The script ends with providing a dashboard on an internal server and goes into a loop to process user inputs within the dashboard until it is being cancelled externally.
    """

    # Check, that Simulation has been performed and results are existing
    if not simulation.simulated:
        warnings.warn(
            "Scenario has not been simulated yet. Calling the Simulation routine... If you want to execute it with specific parameters do it before calling the show_results-function)"
        )
        simulation.simulate()

    # TODO: Separate the next section into a config file!
    # INITIALIZE APP AND SET LAYOUT
    app = Dash(__name__, external_stylesheets=[dbc.themes.FLATLY])

    load_figure_template("FLATLY")
    colors = {
        "main": (29, 66, 118),
        "second": (120, 120, 120),
        "card": (255, 255, 255),
        "text_dark": (156, 156, 156),
        "text_light": (250, 250, 250),
        "background": (240, 240, 240),
        "scale_brightness": [
            (0, 0, 0),
            (13, 24, 33),
            (24, 42, 59),
            (34, 60, 83),
            (49, 86, 119),
            (29, 66, 118),
            (86, 138, 184),
            (122, 163, 199),
            (158, 189, 215),
            (194, 213, 230),
            (255, 255, 255),
        ],
        "scale_saturation": [
            (0, 84, 156),
            (39, 13, 156),
            (78, 119, 156),
            (117, 137, 156),
            (156, 156, 156),
        ],
    }
    main_font = "helvetica"  # akkurat-light"
    plot_font = "helvetica"
    style = {
        "overflow": "hidden",
        "background": "#%02x%02x%02x" % colors["background"],
        "card_color": "#%02x%02x%02x" % colors["card"],
        "card_color_dark": "#%02x%02x%02x" % colors["scale_brightness"][5],
        "main_color": "#%02x%02x%02x" % colors["main"],
        "main_color_rgb": f"rgb{colors['main']}",
        "second_color": "#%02x%02x%02x" % colors["second"],
        "second_color_rgb": f"rgb{colors['second']}",
        "text": "#%02x%02x%02x" % colors["text_dark"],
        "font": main_font,
        "plot_font": plot_font,
        "axis_color": "grey",
        "grid_color": "lightgrey",
        "diagram_title_size": 30,
        "H1": {
            "marginTop": "30px",
            "marginBottom": "30px",
            "textAlign": "center",
            "color": "#%02x%02x%02x" % colors["main"],
            "font-family": main_font,
        },
        "H2": {
            "marginLeft": "10px",
            "marginTop": "5px",
            "marginBottom": "0px",
            "textAlign": "left",
            "color": "#%02x%02x%02x" % colors["scale_brightness"][9],
            "font-family": main_font,
        },
        "H3": {
            "marginLeft": "10px",
            "marginTop": "10px",
            "marginBottom": "10px",
            "textAlign": "center",
            "color": colors["second"],
            "font-family": main_font,
        },
        "card_title": {
            "marginLeft": "5px",
            "marginTop": "10px",
            "marginBottom": "5px",
            "textAlign": "left",
            "color": "#%02x%02x%02x" % colors["second"],
            "font-family": plot_font,
        },
        "card_title_contrast": {
            "marginLeft": "10px",
            "marginTop": "20px",
            "marginBottom": "0px",
            "textAlign": "left",
            "color": "#%02x%02x%02x" % colors["text_light"],
            "font-family": main_font,
        },
        "value_description": {
            "marginLeft": "10px",
            "marginTop": "0px",
            "marginBottom": "0px",
            "textAlign": "center",
            "color": "#%02x%02x%02x" % colors["scale_brightness"][9],
            "font-family": main_font,
        },
        "highlight_value": {
            "marginLeft": "10px",
            "marginTop": "50px",
            "marginBottom": "00px",
            "textAlign": "center",
            "color": "#%02x%02x%02x" % colors["scale_brightness"][10],
            "font-family": main_font,
            "className": "h-50",
            "justify": "center",
        },
        "margins": {
            "marginLeft": "10px",
            "marginRight": "10px",
            "marginTop": "10px",
            "marginBottom": "10px",
        },
    }
    figure_config = {
        "font_size": 18,
        "font_color": "grey",
        "paper_bgcolor": style["card_color"],
        "plot_bgcolor": style["card_color"],
        "font_family": style["font"],
        "title_font_size": style["diagram_title_size"],
        "title_x": 0,
        "margin": dict(l=5, r=5, t=5, b=5),
        "legend": dict(orientation="h", yanchor="bottom", y=1.02, xanchor="right", x=1),
    }
    card_style = {
        "borderRadius": "1vh",
        "padding": "1vh",
        "margin": "1vh",
        "border": f"0px solid {style['main_color']}",
        "backgroundColor": style["card_color"],
    }
    card_style_contrast = {
        "borderRadius": "1vh",
        "padding": "1vh",
        "margin": "1vh",
        "border": f"0px solid {style['main_color']}",
        "backgroundColor": style["card_color_dark"],
    }
    interpolation = {"smoothed": "spline", "linear": "linear", "discrete": "hv"}
    T = simulation.factory.timesteps
    component_key_list = list(simulation.factory.components.keys())
    connection_key_list = list(simulation.factory.connections.keys())

    # INITIALIZE COMPONENTS

    # Figures
    figures = {
        "pie_in": dcc.Graph(
            figure={},
            config=dict(responsive=True),
            style={"height": "40vh", "width": "40vh"},
        ),
        "pie_out": dcc.Graph(
            figure={},
            config=dict(responsive=True),
            style={
                "height": "40vh",
            },
        ),
        "sankey": dcc.Graph(
            figure={},
            config=dict(responsive=True),
            style={
                "height": "80vh",
            },
        ),
        "converter": dcc.Graph(
            figure={},
            config=dict(responsive=True),
            style={
                "height": "80vh",
            },
        ),
        "converter_efficiency": dcc.Graph(
            figure={},
            config=dict(responsive=True),
            style={
                "height": "40vh",
            },
        ),
        "pool": dcc.Graph(
            figure={},
            config=dict(responsive=True),
            style={
                "height": "70vh",
            },
        ),
        "sink": dcc.Graph(
            figure={},
            config=dict(responsive=True),
            style={
                "height": "70vh",
            },
        ),
        "source": dcc.Graph(
            figure={},
            config=dict(responsive=True),
            style={
                "height": "40vh",
            },
        ),
        "source_cost": dcc.Graph(
            figure={},
            config=dict(responsive=True),
            style={
                "height": "30vh",
            },
        ),
        "storage": dcc.Graph(
            figure={},
            config=dict(responsive=True),
            style={
                "height": "70vh",
            },
        ),
        "thermal": dcc.Graph(
            figure={},
            config=dict(responsive=True),
            style={
                "height": "40vh",
            },
        ),
        "thermal2": dcc.Graph(
            figure={},
            config=dict(responsive=True),
            style={
                "height": "40vh",
            },
        ),
        "schedule1": dcc.Graph(
            figure={},
            config=dict(responsive=True),
            style={
                "height": "40vh",
            },
        ),
        "schedule2": dcc.Graph(
            figure={},
            config=dict(responsive=True),
            style={
                "height": "40vh",
            },
        ),
        "schedule3": dcc.Graph(
            figure={},
            config=dict(responsive=True),
            style={
                "height": "30vh",
            },
        ),
        "heatpump_utilization": dcc.Graph(
            figure={},
            config=dict(responsive=True),
            style={
                "height": "30vh",
            },
        ),
        "heatpump_cop": dcc.Graph(
            figure={},
            config=dict(responsive=True),
            style={
                "height": "30vh",
            },
        ),
        "heatpump_cop_profile": dcc.Graph(
            figure={},
            config=dict(responsive=True),
            style={
                "height": "30vh",
            },
        ),
    }

    # Textboxes
    component_info = {
        "sankey_title": dcc.Markdown(style=style["card_title"]),
        "pie_in_title": dcc.Markdown(style=style["card_title"]),
        "pie_out_title": dcc.Markdown(style=style["card_title"]),
        "input_information": dcc.Markdown(style=style["highlight_value"]),
        "output_information": dcc.Markdown(style=style["highlight_value"]),
        "total_cost": dcc.Markdown(style=style["highlight_value"]),
        "converter_config": dcc.Markdown(style={"marginLeft": "10px"}),
        "converter_results": dcc.Markdown(style={"marginLeft": "10px"}),
        "detailed_cost": dcc.Markdown(style={"marginLeft": "10px"}),
        "detailed_emissions": dcc.Markdown(style={"marginLeft": "10px"}),
        "pool_config": dcc.Markdown(style={"marginLeft": "10px"}),
        "sink_config": dcc.Markdown(style={"marginLeft": "10px"}),
        "source_config": dcc.Markdown(style={"marginLeft": "10px"}),
        "source_sum": dcc.Markdown(style=style["highlight_value"]),
        "source_cost": dcc.Markdown(style=style["highlight_value"]),
        "source_minmax": dcc.Markdown(style=style["highlight_value"]),
        "source_avg": dcc.Markdown(style=style["highlight_value"]),
        "sink_sum": dcc.Markdown(style=style["highlight_value"]),
        "sink_cost": dcc.Markdown(style=style["highlight_value"]),
        "sink_minmax": dcc.Markdown(style=style["highlight_value"]),
        "sink_avg": dcc.Markdown(style=style["highlight_value"]),
        "storage_config": dcc.Markdown(style={"marginLeft": "10px"}),
        "storage_results": dcc.Markdown(style={"marginLeft": "10px"}),
        "slack": dcc.Markdown(style={"marginLeft": "10px"}),
        "converter": dcc.Markdown(style={"marginLeft": "10px"}),
        "schedule_config": dcc.Markdown(style={"marginLeft": "10px"}),
        "schedule_results": dcc.Markdown(style={"marginLeft": "10px"}),
        "thermal_config": dcc.Markdown(style={"marginLeft": "10px"}),
        "thermal_results": dcc.Markdown(style={"marginLeft": "10px"}),
        "deadtime": dcc.Markdown(style={"marginLeft": "10px"}),
        "heatpump_config": dcc.Markdown(style={"marginLeft": "10px"}),
        "heatpump_sum_in": dcc.Markdown(style=style["highlight_value"]),
        "heatpump_sum_out": dcc.Markdown(style=style["highlight_value"]),
        "heatpump_avg_cop": dcc.Markdown(style=style["highlight_value"]),
        "heatpump_cop_range": dcc.Markdown(style=style["highlight_value"]),
    }
    # Dropdowns
    dropdowns = {
        "linestyle_source": dcc.Dropdown(
            options=["smoothed", "linear", "discrete"],
            value="discrete",
            clearable=False,
        ),
        "linestyle_sink": dcc.Dropdown(
            options=["smoothed", "linear", "discrete"],
            value="discrete",
            clearable=False,
        ),
        "linestyle_pool": dcc.Dropdown(
            options=["smoothed", "linear", "discrete"],
            value="discrete",
            clearable=False,
        ),
        "linestyle_schedule": dcc.Dropdown(
            options=["smoothed", "linear", "discrete"],
            value="discrete",
            clearable=False,
        ),
        "sankey": dcc.Dropdown(
            options=[
                "Energy Flows",
                "Material Flows",
                "Energy Losses",
                "Material Losses",
                "Factory Architecture",
            ],
            value="Energy Flows",
            clearable=False,
        ),
    }
    options = {
        "converter": [],
        "deadtime": [],
        "heatpump": [],
        "pool": [],
        "sink": [],
        "source": [],
        "storage": [],
        "slack": [],
        "schedule": [],
        "thermalsystem": [],
        "triggerdemand": [],
    }
    for c in simulation.factory.components:
        options[simulation.factory.components[c].type].append(
            simulation.factory.components[c].name
        )
    for arg in options:
        if options[arg] == []:
            dropdowns[arg] = dcc.Dropdown(
                options=options[arg], clearable=False, disabled=True
            )
        else:
            dropdowns[arg] = dcc.Dropdown(
                options=options[arg],
                value=options[arg][0],
                clearable=False,
                disabled=False,
            )

    # DEFINE DASH LAYOUT
    # app.layout = dbc.Container([theme_switch], className="m-4 dbc")
    app.layout = create_layout_html(
        style,
        card_style,
        card_style_contrast,
        component_info,
        dropdowns,
        figures,
        simulation,
    )

    # SET CALLBACKS
    # TAB: OVERVIEW
    @app.callback(
        Output(figures["sankey"], component_property="figure"),
        Output(figures["pie_in"], component_property="figure"),
        Output(figures["pie_out"], component_property="figure"),
        Output(component_info["sankey_title"], component_property="children"),
        Output(component_info["pie_in_title"], component_property="children"),
        Output(component_info["pie_out_title"], component_property="children"),
        Output(component_info["input_information"], component_property="children"),
        Output(component_info["total_cost"], component_property="children"),
        Output(component_info["detailed_cost"], component_property="children"),
        Output(component_info["detailed_emissions"], component_property="children"),
        Input(dropdowns["sankey"], component_property="value"),
    )
    def update_plots_overview(
        user_input,
    ):  # function arguments come from the Component property of the Input
        # CREATE SANKEY PLOTS
        # create weights for the displayed connections based on the user validate:
        connection_list = np.empty((0, 4), int)
        connection_colorlist = []
        for i in simulation.factory.connections:
            if user_input == "Energy Flows":
                if simulation.factory.connections[i].flowtype.is_energy():
                    connection_list = np.append(
                        connection_list,
                        np.array(
                            [
                                [
                                    component_key_list.index(
                                        simulation.factory.connections[i].origin.key
                                    ),
                                    component_key_list.index(
                                        simulation.factory.connections[
                                            i
                                        ].destination.key
                                    ),
                                    sum(
                                        simulation.result[
                                            simulation.factory.connections[i].key
                                        ]
                                    ),
                                    connection_key_list.index(
                                        simulation.factory.connections[i].key
                                    ),
                                ]
                            ]
                        ),
                        axis=0,
                    )
                    # add the color of the new connection to the colorlist
                    connection_colorlist.append(
                        simulation.factory.connections[i].flowtype.color.hex
                    )
            elif user_input == "Material Flows":
                if simulation.factory.connections[i].flowtype.is_material():
                    connection_list = np.append(
                        connection_list,
                        np.array(
                            [
                                [
                                    component_key_list.index(
                                        simulation.factory.connections[i].origin.key
                                    ),
                                    component_key_list.index(
                                        simulation.factory.connections[
                                            i
                                        ].destination.key
                                    ),
                                    sum(
                                        simulation.result[
                                            simulation.factory.connections[i].key
                                        ]
                                    ),
                                    connection_key_list.index(
                                        simulation.factory.connections[i].key
                                    ),
                                ]
                            ]
                        ),
                        axis=0,
                    )
                    # add the color of the new connection to the colorlist
                    connection_colorlist.append(
                        simulation.factory.connections[i].flowtype.color.hex
                    )
            elif user_input == "Factory Architecture":
                connection_list = np.append(
                    connection_list,
                    np.array(
                        [
                            [
                                component_key_list.index(
                                    simulation.factory.connections[i].origin.key
                                ),
                                component_key_list.index(
                                    simulation.factory.connections[i].destination.key
                                ),
                                simulation.factory.connections[i].weight,
                                connection_key_list.index(
                                    simulation.factory.connections[i].key
                                ),
                            ]
                        ]
                    ),
                    axis=0,
                )

                # add the color of the new connection to the colorlist
                connection_colorlist.append(
                    simulation.factory.connections[i].flowtype.color.hex
                )
            elif user_input == "Energy Losses":
                if (
                    simulation.factory.connections[i].flowtype.is_losses()
                    and simulation.factory.connections[i].flowtype.unit.quantity_type
                    == "energy"
                ):
                    connection_list = np.append(
                        connection_list,
                        np.array(
                            [
                                [
                                    component_key_list.index(
                                        simulation.factory.connections[i].origin.key
                                    ),
                                    component_key_list.index(
                                        simulation.factory.connections[
                                            i
                                        ].destination.key
                                    ),
                                    sum(
                                        simulation.result[
                                            simulation.factory.connections[i].key
                                        ]
                                    ),
                                    connection_key_list.index(
                                        simulation.factory.connections[i].key
                                    ),
                                ]
                            ]
                        ),
                        axis=0,
                    )
                    # add the color of the new connection to the colorlist
                    connection_colorlist.append(
                        simulation.factory.connections[i].flowtype.color.hex
                    )
            elif user_input == "Material Losses":
                if (
                    simulation.factory.connections[i].flowtype.is_losses()
                    and simulation.factory.connections[i].flowtype.unit.quantity_type
                    == "material"
                ):
                    connection_list = np.append(
                        connection_list,
                        np.array(
                            [
                                [
                                    component_key_list.index(
                                        simulation.factory.connections[i].origin.key
                                    ),
                                    component_key_list.index(
                                        simulation.factory.connections[
                                            i
                                        ].destination.key
                                    ),
                                    sum(
                                        simulation.result[
                                            simulation.factory.connections[i].key
                                        ]
                                    ),
                                    simulation.factory.connections.keys().index(
                                        simulation.factory.connections[i].key
                                    ),
                                ]
                            ]
                        ),
                        axis=0,
                    )
                    # add the color of the new connection to the colorlist
                    connection_colorlist.append(
                        simulation.factory.connections[i].flowtype.color.hex
                    )

        # create a list of existing components to be displayed
        component_namelist = []
        component_colorlist = []
        for i in simulation.factory.components:
            component_colorlist.append(
                simulation.factory.components[i].flowtype.color.hex
            )  # add fitting color to the colorlist
            component_namelist.append(simulation.factory.components[i].name)

        fig_sankey = go.Figure(
            data=[
                go.Sankey(
                    node=dict(
                        pad=70,
                        thickness=20,
                        line=dict(color="grey", width=0.8),
                        label=component_namelist,
                        color=component_colorlist,
                    ),
                    link=dict(
                        source=connection_list[:, 0],
                        target=connection_list[:, 1],
                        value=connection_list[:, 2],
                        color=connection_colorlist,
                    ),
                )
            ]
        )

        if user_input == "Energy Flows":
            title_sankey = "##### ENERGY FLOWS"
        elif user_input == "Factory Architecture":
            title_sankey = "##### SIMULATION ARCHITECTURE"
        elif user_input == "Material Flows":
            title_sankey = "##### MATERIAL FLOWS"
        elif user_input == "Energy Losses":
            title_sankey = "##### ENERGY LOSSES"
        elif user_input == "Material Losses":
            title_sankey = "##### MATERIAL LOSSES"
        fig_sankey.update_layout(figure_config)

        # CREATE PIEPLOTS
        # collect data
        values_in = []
        names_in = []
        values_out = []
        names_out = []
        for c in simulation.factory.components:
            component = simulation.factory.components[c]
            if component.type == "source":
                if component.flowtype.is_energy() and user_input == "Energy Flows":
                    values_in = np.append(
                        values_in, sum(simulation.result[component.key]["utilization"])
                    )
                    names_in.append(component.name)

                if component.flowtype.is_material() and user_input == "Material Flows":
                    values_in = np.append(
                        values_in, sum(simulation.result[component.key]["utilization"])
                    )
                    names_in.append(component.name)

            if component.type == "sink":
                if component.flowtype.is_energy() and user_input == "Energy Flows":
                    values_out = np.append(
                        values_out,
                        sum(simulation.result[component.key]["utilization"]),
                    )
                    names_out.append(component.name)

                if (
                    not component.flowtype.is_energy()
                    and user_input == "Material Flows"
                ):
                    values_out = np.append(
                        values_out,
                        sum(simulation.result[component.key]["utilization"]),
                    )
                    names_out.append(component.name)
        if user_input == "Energy Losses":
            for c in simulation.factory.connections:
                connection = simulation.factory.connections[c]
                if connection.flowtype.is_energy() and connection.flowtype.is_losses():
                    values_in = np.append(
                        values_in, sum(simulation.result[connection.key])
                    )
                    names_in.append(connection.origin.name)
        if user_input == "Material Losses":
            for c in simulation.factory.connections:
                connection = simulation.factory.connections[c]
                if (
                    connection.flowtype.is_material()
                    and connection.flowtype.is_losses()
                ):
                    values_in = np.append(
                        values_in, sum(simulation.result[connection.key])
                    )
                    names_in.append(connection.origin.name)
        df_in = {"values": values_in, "names": names_in}
        df_out = {"values": values_out, "names": names_out}

        # create pie descriptions
        title_in = ""
        title_out = ""
        input_info = ""
        if user_input == "Energy Flows":
            title_in = "##### DISTRIBUTION OF ENERGY INPUTS"
            title_out = "##### DISTRIBUTION OF ENERGY OUTPUTS"
            input_info = f"## {simulation.factory.units['energy'].get_value_expression(sum(values_in), 'flow')}"
        elif user_input == "Material Flows":
            title_in = "##### DISTRIBUTION OF MATERIAL INPUTS"
            title_out = "##### DISTRIBUTION OF MATERIAL OUTPUTS"
            input_info = f"## {simulation.factory.units['mass'].get_value_expression(sum(values_in), 'flow')}"
        elif user_input == "Energy Losses" or user_input == "Material Losses":
            title_in = "##### ORIGINS OF LOSSES"
            title_out = ""

        # create diagrams
        fig_pie_in = px.pie(
            df_in,
            names="names",
            values="values",
            color_discrete_sequence=["rgb(156, 156, 156)", style["main_color_rgb"]],
        )
        fig_pie_in.update_layout(figure_config)
        fig_pie_out = px.pie(
            df_out,
            names="names",
            values="values",
            color_discrete_sequence=["rgb(156, 156, 156)", style["main_color_rgb"]],
        )
        fig_pie_out.update_layout(figure_config)

        total_cost = (
            f"## {round(simulation.result['objective'])} {simulation.factory.currency}"
        )

        detailed_costs = create_cost_overview(simulation)
        detailed_emissions = create_emission_overview(simulation)

        return (
            fig_sankey,
            fig_pie_in,
            fig_pie_out,
            title_sankey,
            title_in,
            title_out,
            input_info,
            total_cost,
            detailed_costs,
            detailed_emissions,
        )  # returned objects are assigned to the Component property of the Output

    # TAB: CONVERTERS
    @app.callback(
        Output(figures["converter"], component_property="figure"),
        Output(figures["converter_efficiency"], component_property="figure"),
        Output(component_info["converter_config"], component_property="children"),
        Output(component_info["converter_results"], component_property="children"),
        Input(dropdowns["converter"], component_property="value"),
        Input("timestep_slider_converter", "value"),
    )
    def update_plots_converter(user_input, timesteps):

        # return neutral dummy values if no converter is selected
        if user_input is None:
            fig = go.Figure()
            fig2 = go.Figure()
            config = f"\n**Pmin**: unlimited \n"
            results = ""
            return fig, fig2, config, results

        # otherwise determine specific information
        t0 = timesteps[0]
        t1 = timesteps[1]
        x = np.arange(t0, t1, 1)
        component = simulation.factory.components[
            simulation.factory.get_key(user_input)
        ]
        Pmin = min(component.power_min)
        if component.power_max_limited:
            Pmax = int(max(component.power_max))
        else:
            Pmax = round(max(simulation.result[component.key]["utilization"])) + 10

        primary_flow = get_converter_primary_flow(component)

        # plot utilization
        data = (
            simulation.result[component.key]["utilization"][t0:t1]
            / simulation.scenario.timefactor
            * simulation.factory.timefactor
        )
        fig = go.Figure()

        # Print Utilization
        if component.power_min_limited:
            fig.add_trace(
                go.Scatter(
                    x=x,
                    y=component.power_min[t0:t1] * component.availability[t0:t1],
                    line_color="rgb(192,0,0)",
                    name="Pmin",
                    line_dash="dot",
                )
            )
        if component.power_max_limited:
            fig.add_trace(
                go.Scatter(
                    x=x,
                    y=component.power_max[t0:t1] * component.availability[t0:t1],
                    line_color="rgb(192,0,0)",
                    name="power_max",
                    line_dash="dash",
                )
            )
        fig.add_trace(
            go.Scatter(
                x=x,
                y=data,
                line_shape="hv",
                line_color=style["main_color_rgb"],
                name="Utilization",
            )
        )
        fig.update_layout(figure_config)
        fig.update_xaxes(
            title_text=f"Simulation Interval",
            linewidth=2,
            linecolor=style["axis_color"],
        )
        fig.update_yaxes(
            title_text=f"{primary_flow.name} {primary_flow.unit_flowrate()}",
            range=[0, Pmax * 1.05],
            linewidth=2,
            linecolor=style["axis_color"],
        )
        # plot efficiency
        efficiency = np.zeros(Pmax + 10)
        for p in range(Pmax + 10):
            if component.eta_variable:
                if p >= Pmin and p <= component.power_nominal:
                    efficiency[p] = (
                        component.eta_max
                        - component.delta_eta_low * (component.power_nominal - p)
                        - 1
                        + component.eta_base
                    ) * 100
                if p >= component.power_nominal and p <= Pmax:
                    efficiency[p] = (
                        component.eta_max
                        - component.delta_eta_high * (p - component.power_nominal)
                        - 1
                        + component.eta_base
                    ) * 100
            else:
                if p >= Pmin and p <= max(component.power_max):
                    efficiency[p] = component.eta_max * component.eta_base * 100
                else:
                    efficiency[p] = 0

        fig2 = go.Figure()
        fig2.add_trace(
            go.Scatter(
                x=np.arange(0, Pmax + 10),
                y=efficiency,
                line_shape="linear",
                line_color=style["main_color_rgb"],
                name="Efficiency",
            )
        )
        if component.power_min_limited:
            fig2.add_vline(
                x=Pmin,
                line_width=2,
                line_dash="dash",
                line_color="rgb(192,0,0)",
                annotation_text="Pmin",
            )
        if component.power_max_limited:
            fig2.add_vline(
                x=Pmax,
                line_width=2,
                line_dash="dash",
                line_color="rgb(192,0,0)",
                annotation_text="power_max",
            )
        if component.eta_variable:
            if Pmax - component.power_nominal > component.power_nominal - min(
                component.power_min
            ):
                fig2.add_vline(
                    x=component.power_nominal,
                    line_width=2,
                    line_dash="dash",
                    line_color=style["second_color_rgb"],
                    annotation_text="Pnominal",
                    annotation_position="top right",
                )
            else:
                fig2.add_vline(
                    x=component.power_nominal,
                    line_width=2,
                    line_dash="dash",
                    line_color=style["second_color_rgb"],
                    annotation_text="Pnominal",
                    annotation_position="top left",
                )

        fig2.update_layout(figure_config)
        fig2.update_xaxes(
            title_text=f"{primary_flow.name} {primary_flow.unit_flowrate()}",
            linewidth=2,
            linecolor=style["axis_color"],
        )
        fig2.update_yaxes(
            title_text=f"Efficiency [%]",
            range=[0, 100],
            linewidth=2,
            linecolor=style["axis_color"],
        )

        # collect configuration information
        config = f"\n **Pnominal**: {component.power_nominal} {component.flowtype.unit_flowrate()}\n "
        if component.power_max_limited:
            config = (
                config
                + f"\n**power_max:** {component.flowtype.get_value_expression(round(max(component.power_max)), 'flowrate')}\n "
            )
        else:
            config = config + f"\n**power_max**: Unlimited \n"
        if component.power_min_limited:
            config = (
                config
                + f"\n**Pmin**: {component.flowtype.get_value_expression(round(min(component.power_min)), 'flowrate')}\n"
            )
        else:
            config = config + f"\n**Pmin**: 0 SU/Δt \n"
        if component.power_ramp_max_pos < 10000000:
            config = (
                config
                + f"\n**Fastest Rampup:** {component.flowtype.get_value_expression(round(component.power_ramp_max_pos), 'flowrate')} \n "
            )
        else:
            config = config + f"\n**Fastest Rampup:** Unlimited \n "
        if component.power_ramp_max_neg < 10000000:
            config = (
                config
                + f"\n**Fastest Rampdown:** {component.flowtype.get_value_expression(round(component.power_ramp_max_neg), 'flowrate')} \n "
            )
        else:
            config = config + f"\n**Fastest Rampdown:** Unlimited \n "
        if component.eta_variable:
            config = (
                config
                + f"\n **Optimal efficiency:** {round(component.eta_max*component.eta_base * 100)}% \n"
            )
        else:
            config = (
                config
                + f"\n **Efficiency:** {round(component.eta_max * component.eta_base * 100)}% \n"
            )

        config = config + f"\n **Is switchable?**: {component.switchable} \n "

        # collect result information
        results = ""
        results = (
            results
            + f"\n **Total Conversion**: {component.flowtype.get_value_expression(round(sum(simulation.result[component.key]['utilization'])), 'flow')}  \n"
            f"\n **Highest Utilization**: {component.flowtype.get_value_expression(round(max(simulation.result[component.key]['utilization'])), 'flowrate')} \n"
            f"\n **Lowest Utilization**: {component.flowtype.get_value_expression(round(min(simulation.result[component.key]['utilization'])), 'flowrate')} \n "
            f"\n **Average Utilization**: {component.flowtype.get_value_expression(round(simulation.result[component.key]['utilization'].mean()), 'flowrate')} \n"
            f"\n **Activation Time**: {sum(simulation.result[component.key]['utilization'] > 0.001)} Intervals ({round(sum(simulation.result[component.key]['utilization'] > 0.001) / T *100)}% of time)\n"
        )

        return fig, fig2, config, results

    # TAB: POOLS
    @app.callback(
        Output(figures["pool"], component_property="figure"),
        Input(dropdowns["pool"], component_property="value"),
        Input("timestep_slider_pool", "value"),
        Input(dropdowns["linestyle_pool"], component_property="value"),
    )
    def update_plots_pool(user_input, timesteps, linestyle):
        if user_input == None:
            return go.Figure()

        t0 = timesteps[0]
        t1 = timesteps[1]
        x = np.arange(t0, t1, 1)
        component = simulation.factory.components[
            simulation.factory.get_key(user_input)
        ]

        fig = go.Figure()
        # create positive side of the diagram
        c = sample_colorscale(
            "darkmint", list(np.linspace(0.3, 1, len(component.inputs)))
        )
        for i in range(0, len(component.inputs)):
            if max(simulation.result[component.inputs[i].key][t0:t1]) > 0:
                fig.add_trace(
                    go.Scatter(
                        x=x,
                        y=np.array(simulation.result[component.inputs[i].key][t0:t1])
                        / simulation.scenario.timefactor
                        * simulation.factory.timefactor,
                        hoverinfo="x",
                        mode="lines",
                        stackgroup="one",
                        line_shape=interpolation[linestyle],
                        name=f" Inflow from {component.inputs[i].origin.name}",
                        line={"color": c[i]},
                    )
                )

        # create negative side of the diagram
        c = sample_colorscale(
            "peach", list(np.linspace(0.3, 1, len(component.outputs)))
        )
        for i in range(0, len(component.outputs)):
            if max(simulation.result[component.outputs[i].key][t0:t1]) > 0:
                fig.add_trace(
                    go.Scatter(
                        x=x,
                        y=-np.array(simulation.result[component.outputs[i].key][t0:t1])
                        / simulation.scenario.timefactor
                        * simulation.factory.timefactor,
                        hoverinfo="x",
                        mode="lines",
                        stackgroup="two",
                        line_shape=interpolation[linestyle],
                        name=f"Outflow to {component.outputs[i].destination.name}",
                        line={"color": c[i]},
                    )
                )

        fig.update_layout(
            figure_config,
            # title_text="BILANCE SUM AT POOL",
            xaxis_title="Simulation interval",
            yaxis_title=f"{component.flowtype.name} [{component.inputs[0].flowtype.unit.get_unit_flowrate()}]",
        )
        return fig

    # TAB: SOURCE
    @app.callback(
        Output(figures["source"], component_property="figure"),
        Output(figures["source_cost"], component_property="figure"),
        Output(component_info["source_sum"], component_property="children"),
        Output(component_info["source_cost"], component_property="children"),
        Output(component_info["source_minmax"], component_property="children"),
        Output(component_info["source_avg"], component_property="children"),
        Input(dropdowns["source"], component_property="value"),
        Input(dropdowns["linestyle_source"], component_property="value"),
        Input("timestep_slider_source", "value"),
    )
    def update_plots_source(user_input, linestyle, timesteps):
        t0 = timesteps[0]
        t1 = timesteps[1]
        x = np.arange(t0, t1, 1)
        component = simulation.factory.components[
            simulation.factory.get_key(user_input)
        ]
        data = (
            simulation.result[component.key]["utilization"][t0:t1]
            / simulation.scenario.timefactor
            * simulation.factory.timefactor
        )

        fig = go.Figure()

        if component.power_min_limited:
            fig.add_trace(
                go.Scatter(
                    x=x,
                    y=np.ones(t1 - t0) * component.power_min[t0:t1],
                    line_color="rgb(192,0,0)",
                    name="Pmin",
                    line_dash="dot",
                )
            )
        if component.power_max_limited:
            Pmax = max(component.power_max)
            fig.add_trace(
                go.Scatter(
                    x=x,
                    y=np.ones(t1 - t0)
                    * component.power_max[t0:t1]
                    * component.availability[t0:t1],
                    line_color="rgb(192,0,0)",
                    name="Valid operation points",
                    line_dash="dash",
                    line_shape=interpolation[linestyle],
                )
            )
        else:
            Pmax = max(data)

        fig.add_trace(
            go.Scatter(
                x=x,
                y=data,
                line_shape=interpolation[linestyle],
                line_color=style["main_color_rgb"],
                name="Utilization",
            )
        )
        fig.update_layout(
            figure_config,
            xaxis_title="Timesteps",
            yaxis_title=f"{component.flowtype_description} {component.flowtype.unit.get_unit_flowrate()}",
            showlegend=False,
        )
        fig.update_xaxes(linewidth=2, linecolor=style["axis_color"])
        fig.update_yaxes(linewidth=2, linecolor=style["axis_color"], range=[0, Pmax])

        fig2 = make_subplots(specs=[[{"secondary_y": True}]])
        fig2.add_trace(
            go.Scatter(
                x=x,
                y=np.ones(t1 - t0) * component.cost[t0:t1],
                line_color=f"rgb{colors['main']}",
                name="Cost",
                line_shape=interpolation[linestyle],
            ),
            secondary_y=False,
<<<<<<< HEAD
        )

        fig2.add_trace(
            go.Scatter(
                x=x,
                y=np.ones(t1 - t0) * component.co2_emissions_per_unit,
                line_color="rgb(192,0,0)",
                name="Emissions",
                line_shape=interpolation[linestyle],
            ),
            secondary_y=True,
        )
        fig2.update_layout(figure_config, xaxis_title="Timesteps")

        fig2.update_yaxes(
            title_text=f"{simulation.factory.currency} / {component.flowtype.unit.get_unit_flow()}",
            secondary_y=False,
            linewidth=2,
            linecolor=style["axis_color"],
        )

        fig2.update_yaxes(
            title_text=f"tCO²/{component.flowtype.unit.get_unit_flow()}",
            secondary_y=True,
            linewidth=2,
            linecolor=style["axis_color"],
=======
        )

        fig2.add_trace(
            go.Scatter(
                x=x,
                y=np.ones(t1 - t0) * component.co2_emissions_per_unit,
                line_color="rgb(192,0,0)",
                name="Emissions",
                line_shape=interpolation[linestyle],
            ),
            secondary_y=True,
        )
        fig2.update_layout(
            figure_config,
            xaxis_title="Timesteps"
        )

        fig2.update_yaxes(
            title_text=f"€ / {component.flowtype.unit.get_unit_flow()}",
            secondary_y=False,
            linewidth=2,
            linecolor=style["axis_color"],
>>>>>>> 9daeeaf2
        )

        fig2.update_yaxes(
            title_text=f"Emissions [tCO²/{component.flowtype.unit.get_unit_flow()}]",
            secondary_y=True,
            linewidth=2,
            linecolor=style["axis_color"],
        )


        source_sum = "## " + component.flowtype.unit.get_value_expression(
            value=round(sum(simulation.result[component.key]["utilization"][t0:t1])),
            quantity_type="flow",
        )

        # add utilization degree in percent if the source has a limited output
        if component.power_max_limited:
            utilization = round(sum(simulation.result[component.key]["utilization"][t0:t1]) / sum(component.power_max[t0:t1] * component.availability[t0:t1])*100, 2)
            source_sum = source_sum + f" \n {utilization}%"

        source_cost = f"## {round(sum(simulation.result[component.key]['utilization'][t0:t1] * component.cost[t0:t1]))} €"
        source_minmax = (
            f"## {component.flowtype.unit.get_value_expression(value=round(min(simulation.result[component.key]['utilization'][t0:t1])), quantity_type='flowrate')} "
            f"- {component.flowtype.unit.get_value_expression(value=round(max(simulation.result[component.key]['utilization'][t0:t1])), quantity_type='flowrate')}"
        )
        source_avg = f"## {component.flowtype.unit.get_value_expression(value=round(simulation.result[component.key]['utilization'][t0:t1].mean()), quantity_type='flowrate')}"
        return fig, fig2, source_sum, source_cost, source_minmax, source_avg

    # TAB: SINK
    @app.callback(
        Output(figures["sink"], component_property="figure"),
        Output(component_info["sink_sum"], component_property="children"),
        Output(component_info["sink_cost"], component_property="children"),
        Output(component_info["sink_minmax"], component_property="children"),
        Output(component_info["sink_avg"], component_property="children"),
        Input(dropdowns["sink"], component_property="value"),
        Input(dropdowns["linestyle_sink"], component_property="value"),
        Input("timestep_slider_sink", "value"),
    )
    def update_plots_sink(user_input, linestyle, timesteps):
        t0 = timesteps[0]
        t1 = timesteps[1]
        x = np.arange(t0, t1, 1)
        component = simulation.factory.components[
            simulation.factory.get_key(user_input)
        ]
        data = (
            simulation.result[component.key]["utilization"][t0:t1]
            / simulation.scenario.timefactor
            * simulation.factory.timefactor
        )
        fig = go.Figure()

        if component.power_min_limited:
            fig.add_trace(
                go.Scatter(
                    x=x,
                    y=np.ones(t1 - t0) * component.power_min[t0:t1],
                    line_color="rgb(192,0,0)",
                    name="Pmin",
                    line_dash="dot",
                )
            )
        if component.power_max_limited:
            fig.add_trace(
                go.Scatter(
                    x=x,
                    y=np.ones(t1 - t0) * component.power_max[t0:t1],
                    line_color="rgb(192,0,0)",
                    name="power_max",
                    line_dash="dash",
                )
            )
        fig.add_trace(
            go.Scatter(
                x=x,
                y=data,
                line_shape=interpolation[linestyle],
                line_color=style["main_color_rgb"],
                name="Utilization",
            )
        )

        fig.update_layout(
            figure_config,
            # title_text="UTILIZATION",
            xaxis_title="Timesteps",
            yaxis_title=f"{component.flowtype_description} [{component.flowtype.unit.get_unit_flowrate()}]",
        )
        fig.update_xaxes(linewidth=2, linecolor=style["axis_color"])
        fig.update_yaxes(
            linewidth=2, linecolor=style["axis_color"], range=[0, max(data) * 1.05]
        )

        sink_sum = "### " + component.flowtype.unit.get_value_expression(
            value=round(sum(simulation.result[component.key]["utilization"][t0:t1])),
            quantity_type="flow",
        )

        # add utilization degree in percent if the sink has a limited input
        if component.power_max_limited:
            utilization = round(sum(simulation.result[component.key]["utilization"][t0:t1]) / sum(
                component.power_max[t0:t1] * component.availability[t0:t1]) * 100, 2)
            sink_sum = sink_sum + f" \n {utilization}%"

        sink_minmax = f"## {component.flowtype.unit.get_value_expression(round(min(simulation.result[component.key]['utilization'][t0:t1])), 'flowrate')} - {component.flowtype.unit.get_value_expression(round(max(simulation.result[component.key]['utilization'][t0:t1])), 'flowrate')}"

        cost = 0
        if component.chargeable:
            cost += sum(
                simulation.result[component.key]["utilization"][t0:t1]
                * component.cost[t0:t1]
            )
        if component.refundable:
            cost += -sum(
                simulation.result[component.key]["utilization"][t0:t1]
                * component.revenue[t0:t1]
            )
        sink_cost = f"## {round(cost)} €"

        if component.power_max_limited:
            sink_avg = f"## {component.flowtype.unit.get_value_expression(round(simulation.result[component.key]['utilization'][t0:t1].mean()), 'flowrate')} / {round(((simulation.result[component.key]['utilization'][t0:t1] + 0.000001) / (component.power_max[t0:t1] * component.availability[t0:t1] + 0.000001)).mean() * 100)}%"
        else:
            sink_avg = f"## {component.flowtype.unit.get_value_expression(round(simulation.result[component.key]['utilization'][t0:t1].mean()), 'flowrate')}"

        return fig, sink_sum, sink_cost, sink_minmax, sink_avg

    # TAB: STORAGE
    @app.callback(
        Output(figures["storage"], component_property="figure"),
        Output(component_info["storage_config"], component_property="children"),
        Output(component_info["storage_results"], component_property="children"),
        Input(dropdowns["storage"], component_property="value"),
        Input("timestep_slider_storage", "value"),
    )
    def update_plots_storage(user_input, timesteps):
        if not user_input == None:
            t0 = timesteps[0]
            t1 = timesteps[1]
            x = np.arange(t0, t1, 1)

            component = simulation.factory.components[
                simulation.factory.get_key(user_input)
            ]

            data = (
                -simulation.result[component.key]["utilization"][t0:t1]
                / simulation.scenario.timefactor
                * simulation.factory.timefactor
            )
            fig = make_subplots(specs=[[{"secondary_y": True}]])

            # Print SOC in background on secondary axis
            fig.add_trace(
                go.Scatter(
                    x=x,
                    y=np.r_[simulation.result[component.key]["SOC"][t0:t1]],
                    line_color="rgb(200,200,200)",
                    stackgroup="one",
                    name="SOC",
                ),
                secondary_y=False,
            )

            # Print Pcharge_min and Pcharge_max
            if component.power_max_charge is not None:
                fig.add_trace(
                    go.Scatter(
                        x=x,
                        y=np.ones(t1 - t0) * component.power_max_charge,
                        line_color="rgb(192,0,0)",
                        name="Max Inflow / Capacity",
                        line_dash="dot",
                    ),
                    secondary_y=True,
                )

            if component.power_max_discharge is not None:
                fig.add_trace(
                    go.Scatter(
                        x=x,
                        y=-np.ones(t1 - t0) * component.power_max_discharge,
                        line_color="rgb(192,0,0)",
                        name="Max Outflow",
                        line_dash="dash",
                    ),
                    secondary_y=True,
                )

            # Print Pcharge
            fig.add_hline(y=0, line_color="lightgrey", secondary_y=True)
            fig.add_trace(
                go.Scatter(
                    x=x,
                    y=data,
                    line_shape="hv",
                    line_color=style["main_color_rgb"],
                    name="Utilization",
                ),
                secondary_y=True,
            )

            fig.update_layout(
                figure_config,
                xaxis_title="Timesteps",
            )
            fig.update_yaxes(
                title_text=f"State of charge [{component.flowtype.unit.get_unit_flow()}]",
                range=[0, component.capacity],
                secondary_y=False,
                linewidth=2,
                linecolor=style["axis_color"],
            )
            fig.update_yaxes(
                title_text=f"Inflow/Outflow [{component.flowtype.unit.get_unit_flowrate()}]",
                range=[min(data) * 1.1, max(data) * 1.1],
                secondary_y=True,
                linewidth=2,
                linecolor=style["axis_color"],
            )

            inputs = ""
            input_sum = 0
            for i_input in component.inputs:
                inputs += f"\n * {i_input.origin.name}\n"
                input_sum += sum(simulation.result[i_input.key])

            outputs = ""
            output_sum = 0
            for i_output in component.outputs:
                outputs += f"\n * {i_output.destination.name}\n"
                output_sum += sum(simulation.result[i_output.key])

            if component.power_max_charge is None:
                power_max_charge = "Unlimited"
            else:
                power_max_charge = component.flowtype.unit.get_value_expression(component.power_max_charge,'flowrate')

            if component.power_max_discharge is None:
                power_max_discharge = "Unlimited"
            else:
                power_max_discharge = component.flowtype.unit.get_value_expression(component.power_max_discharge,'flowrate')


            config = (
                f"\n **Max usable capacity:** {component.flowtype.unit.get_value_expression(component.capacity,'flow')}\n"
                f"\n **Base efficiency:** {component.efficiency * 100} %\n"
                f"\n **SOC start:** {component.flowtype.unit.get_value_expression(component.soc_start * component.capacity,'flow')} ({component.soc_start * 100}%)\n"
                f"\n **Leakage per timestep:** \n"
                f"\n * {component.leakage_time} % of total Capacity\n"
                f"\n * {component.leakage_SOC} % of SOC\n"
<<<<<<< HEAD
                f"\n **Max charging Power:** {power_max_charge}\n"
                f"\n **Max discharging Power:** {power_max_discharge}\n"
=======
                f"\n **Max charging Power:** {component.flowtype.unit.get_value_expression(component.power_max_charge,'flowrate')}\n"
                f"\n **Max discharging Power:** {component.flowtype.unit.get_value_expression(component.power_max_discharge,'flowrate')}\n"
>>>>>>> 9daeeaf2
                f"\n **Input:** \n"
                f"\n {inputs} \n"
                f"\n **Output:** \n"
                f"\n {outputs} \n"
                f"\n **Capital cost of used capacity:** {component.capacity_charge} {simulation.factory.currency}/{component.flowtype.unit.get_unit_flow()}\n"
            )

            results = (
                f"\n **Used capacity:** {component.flowtype.unit.get_value_expression(round(simulation.result[component.key]['SOC'].max()), 'flow')}\n"
                f"\n **Total inflow:** {component.flowtype.unit.get_value_expression(round(input_sum), 'flow')}\n"
                f"\n **Total outflow:** {component.flowtype.unit.get_value_expression(round(output_sum), 'flow')}\n"
                f"\n **Occuring losses:** {component.flowtype.unit.get_value_expression(round(sum(simulation.result[component.to_losses.key])), 'flow')} ({round(sum(simulation.result[component.to_losses.key]) / input_sum * 100, 2)}%)\n "
                f"\n **Max input power:** {component.flowtype.unit.get_value_expression(-round(min(simulation.result[component.key]['utilization'])), 'flowrate')}\n "
                f"\n **Max output power:** {component.flowtype.unit.get_value_expression(round(max(simulation.result[component.key]['utilization'])), 'flowrate')}\n "
                f"\n **Average SOC:** {component.flowtype.unit.get_value_expression(round(simulation.result[component.key]['SOC'].mean()), 'flow')}\n "
                f"\n **Charging circles:** {round(input_sum / (simulation.result[component.key]['SOC'].max() + 0.0001))} (Estimated) \n "
                f"\n **Resulting capital cost:** {round(component.capacity_charge / 8760 * simulation.T * round(simulation.result[component.key]['SOC'].max() + 0.0001),2)}{simulation.factory.currency} \n "
            )
        else:
            fig = go.Figure()
            config = ""
            results = ""
        return fig, config, results

    # TAB: THERMAL SYSTEM
    @app.callback(
        Output(figures["thermal"], component_property="figure"),
        Output(figures["thermal2"], component_property="figure"),
        Output(component_info["thermal_config"], component_property="children"),
        Output(component_info["thermal_results"], component_property="children"),
        Input(dropdowns["thermalsystem"], component_property="value"),
        Input("timestep_slider_thermal", "value"),
    )
    def update_plots_thermal(user_input, timesteps):
        # Abort if there are no thermal systems in the simulation
        if user_input == None:
            return go.Figure(), go.Figure(), "", ""

        t0 = timesteps[0]
        t1 = timesteps[1]
        x = np.arange(t0, t1, 1)
        component = simulation.factory.components[
            simulation.factory.get_key(user_input)
        ]

        """TEMPERATURE FIGURE"""
        fig1 = go.Figure()

        fig1.add_trace(
            go.Scatter(
                x=x,
                y=component.temperature_min[t0:t1] - 273.15,
                line_color="rgb(192,0,0)",
                hoverinfo="x+y",
                mode="lines",
                line_dash="dot",
                name="Lower temperature boundary",
            ),
        )
        fig1.add_trace(
            go.Scatter(
                x=x,
                y=np.ones(t1 - t0) * (component.temperature_max[t0:t1] - 273.15),
                line_color="rgb(192,0,0)",
                hoverinfo="x+y",
                line_dash="dot",
                mode="lines",
                name="Upper temperature boundary",
            ),
        )

        # print realized temperature
        fig1.add_trace(
            go.Scatter(
                x=x,
                y=simulation.result[component.key]["temperature"][t0:t1] - 273.15,
                line_color=style["main_color"],
                hoverinfo="x+y",
                mode="lines",
                name="System Temperature",
            ),
        )
        fig1.add_trace(
            go.Scatter(
                x=x,
                y=component.temperature_ambient[t0:t1] - 273.15,
                line_color=style["second_color"],
                hoverinfo="x+y",
                mode="lines",
                name="Ambient Temperature",
            ),
        )

        fig1.update_layout(
            figure_config,
            # xaxis={"visible": False, "showticklabels": False},
            xaxis_title="Timesteps",
            legend=dict(yanchor="bottom", y=0.99, xanchor="left", x=0.01),
        )

        fig1.update_yaxes(
            linewidth=2,
            linecolor=style["axis_color"],
            title_text="Temperature [°C]",
            range=[
                min(min(component.temperature_min), min(component.temperature_ambient))
                - 5
                - 273.15,
                (
                    max(
                        max(component.temperature_max),
                        max(component.temperature_ambient),
                    )
                    - 273.15
                )
                * 1.05,
            ],
        )

        """IN/OUTFLOW FIGURE"""
        fig2 = go.Figure()
        # create positive side of the diagram
        total_heating = 0
        inputs = ""
        for i in range(0, len(component.inputs)):
            fig2.add_trace(
                go.Scatter(
                    x=x,
                    y=np.array(simulation.result[component.inputs[i].key][t0:t1])
                    / simulation.scenario.timefactor
                    * simulation.factory.timefactor,
                    hoverinfo="x+y",
                    mode="lines",
                    stackgroup="one",
                    line_shape="hv",
                    name=component.inputs[i].origin.name,
                )
            )
            total_heating += sum(simulation.result[component.inputs[i].key])
            inputs += f"\n * {component.inputs[i].origin.name}\n"
        # add gains
        fig2.add_trace(
            go.Scatter(
                x=x,
                y=np.array(simulation.result[component.from_gains.key][t0:t1])
                / simulation.scenario.timefactor
                * simulation.factory.timefactor,
                hoverinfo="x+y",
                mode="lines",
                stackgroup="one",
                line_shape="hv",
                name="Ambient Gains",
            )
        )
        # create negative side of the diagram
        total_cooling = 0
        outputs = ""
        for i in range(0, len(component.outputs)):
            fig2.add_trace(
                go.Scatter(
                    x=x,
                    y=-np.array(simulation.result[component.outputs[i].key][t0:t1])
                    / simulation.scenario.timefactor
                    * simulation.factory.timefactor,
                    hoverinfo="x+y",
                    mode="lines",
                    stackgroup="two",
                    line_shape="hv",
                    name=component.outputs[i].destination.name,
                )
            )
            total_cooling += sum(simulation.result[component.outputs[i].key])
            outputs += f"\n * {component.outputs[i].origin.name}\n"
        # add losses
        fig2.add_trace(
            go.Scatter(
                x=x,
                y=-np.array(simulation.result[component.to_losses.key][t0:t1])
                / simulation.scenario.timefactor
                * simulation.factory.timefactor,
                hoverinfo="x+y",
                mode="lines",
                stackgroup="two",
                line_shape="hv",
                name="Thermal Losses",
            )
        )

        fig2.update_layout(
            figure_config,
            xaxis_title="Timesteps",
            yaxis_title="Energy gains / losses [kWh/Δt]",
            legend=dict(yanchor="top", y=0.99, xanchor="left", x=0.01),
        )
        fig2.update_xaxes(linewidth=2, linecolor=style["axis_color"])
        fig2.update_yaxes(linewidth=2, linecolor=style["axis_color"])

        config = (
            f"\n **Thermal Resistance:** {component.R} K/kW\n"
            f"\n **Thermal Capacity:** {component.C} kWh/K\n"
            f"\n **Tstart:** {round(simulation.result[component.key]['temperature'][0] - 273.15, 2)} °C \n"
            f"\n **Tstart=Tend?:** {component.sustainable}\n"
            f"\n **Inputs:** \n"
            f"\n {inputs} \n"
            f"\n **Outputs:** \n"
            f"\n {outputs} \n"
        )
        results = (
            f"\n **Total Heating:** {round(total_heating)} {component.flowtype.unit.get_unit_flow()}\n "
            f"\n **Total Cooling:** {round(total_cooling)} {component.flowtype.unit.get_unit_flow()}\n "
            f"\n **Total thermal losses:** {round(sum(simulation.result[component.to_losses.key]))}{component.flowtype.unit.get_unit_flow()}\n"
            f"\n **T max:** {round(max(simulation.result[component.key]['temperature'])-273.15)} °C\n "
            f"\n **T min:** {round(min(simulation.result[component.key]['temperature'])-273.15)} °C\n "
            f"\n **T average:** {round(simulation.result[component.key]['temperature'].mean()-273.15)} °C\n "
        )

        return fig1, fig2, config, results

    # TAB: SCHEDULE
    @app.callback(
        Output(figures["schedule1"], component_property="figure"),
        Output(figures["schedule2"], component_property="figure"),
        Output(figures["schedule3"], component_property="figure"),
        Output(component_info["schedule_config"], component_property="children"),
        Output(component_info["schedule_results"], component_property="children"),
        Input(dropdowns["schedule"], component_property="value"),
        Input(dropdowns["linestyle_schedule"], component_property="value"),
        Input("timestep_slider_schedule", "value"),
    )
    def update_plots_schedule(user_input, linestyle, timesteps):
        if not user_input == None:
            t0 = timesteps[0]
            t1 = timesteps[1]
            x = np.arange(t0, t1, 1)
            component = simulation.factory.components[
                simulation.factory.get_key(user_input)
            ]

            utilization = simulation.result[component.key]["utilization"].transpose()
            availability = simulation.result[component.key]["availability"].transpose()

            # Create utilization-graph
            fig1 = go.Figure()

            data = (
                np.sum(utilization[:, t0:t1], axis=0)
                / simulation.scenario.timefactor
                * simulation.factory.timefactor
            )
            if component.power_max_limited:
                fig1.add_trace(
                    go.Scatter(
                        x=x,
                        y=np.ones(t1 - t0) * component.power_max[t0:t1],
                        line_color="rgb(192,0,0)",
                        name="power_max",
                        line_dash="dash",
                    )
                )
            fig1.add_trace(
                go.Scatter(
                    x=x,
                    y=data,
                    line_shape=interpolation[linestyle],
                    line_color=style["main_color_rgb"],
                    name="Utilization",
                )
            )

            fig1.update_layout(figure_config)
            fig1.update_xaxes(
                linecolor=style["axis_color"],
                showgrid=True,
                showticklabels=True,
                title_text="Simulation interval",
                linewidth=2,
            )
            fig1.update_yaxes(
                title_text=f"Total utilization [{component.flowtype.unit_flow()}]",
                linewidth=2,
                range=[0, max(sum(utilization)) * 1.05],
                linecolor=style["axis_color"],
                gridcolor=style["grid_color"],
            )

            # Create fulfilment-graph
            fig2 = go.Figure()
            data2 = copy.copy(utilization[:, t0 : t1 - 1])
            data2[availability[:, t0 : t1 - 1] == 1] = None
            delete = []
            for z in range(len(data2)):
                if np.nansum(data2[z, :]) == 0:
                    delete.append(z)
            data2 = np.delete(data2, delete, 0)

            fig2.add_heatmap(
                z=data2[::-1, :],
                colorscale=[[0, "rgb(200,200,200)"], [1, style["main_color_rgb"]]],
                showlegend=False,
                showscale=False,
            )

            fig2.update_layout(figure_config)
            fig2.update_annotations(font_size=style["diagram_title_size"])
            fig2.update_xaxes(
                linecolor=style["axis_color"],
                showgrid=True,
                showticklabels=True,
                title_text="Simulation interval",
                linewidth=2,
            )
            fig2.update_yaxes(
                title_text="Part demands",
                linewidth=2,
                linecolor=style["axis_color"],
                showgrid=False,
                showticklabels=True,
            )

            # create demand heatmap
            data3 = np.zeros(
                [int(max(component.demands[:, 1] - component.demands[:, 0])) + 1, T]
            )

            for i in range(len(component.demands)):
                data3[
                    int(component.demands[i, 1] - component.demands[i, 0]),
                    int(component.demands[i, 0] - 1),
                ] = component.demands[i, 3]

            fig3 = go.Figure()
            fig3.add_heatmap(
                z=data3[:, t0 : t1 - 1],
                legendgrouptitle={"text": "Amount of demand"},
                colorscale=[[0, "rgb(200,200,200)"], [1, style["main_color_rgb"]]],
            )  # , row=1, col=1,showlegend=False, showscale=False)
            fig3.update_layout(
                figure_config,
                # title_text="DEMANDS",
            )
            fig3.update_yaxes(
                title_text="Available timeinterval for fullfilment",
                linewidth=2,
                linecolor=style["axis_color"],
            )
            fig3.update_xaxes(
                title_text=f"Timestep of demand occurance",
                linewidth=2,
                linecolor=style["axis_color"],
                gridcolor=style["grid_color"],
                tickvals=np.linspace(1, t1 - t0, num=10, endpoint=True),
                ticktext=np.linspace(t0, t1, num=10, endpoint=True).round(),
            )

            # create Component info
            config = ""
            if component.power_max_limited:
                config = (
                    config
                    + f"\n**power_max:** {component.flowtype.unit.get_value_expression(max(component.power_max), 'flowrate')}\n "
                )
            else:
                config = config + f"\n**power_max**: unlimited \n"

            config = (
                config
                + f"\n **Flow**: {component.flowtype.name} \n "
                  f"\n**Unit:** {component.flowtype.unit.get_unit_flow()}\n "
                  f"\n **Number of Demands:** {component.demands.shape[0]} \n"
            )

            results = (f"\n **Total Flow:** {component.flowtype.unit.get_value_expression(np.nansum(utilization, axis=0), 'flow')}\n "
                       f"\n **power_max:** {component.flowtype.unit.get_value_expression(np.max(np.nansum(utilization)), 'flowrate')}\n")
        else:
            fig1 = go.Figure()
            fig2 = go.Figure()
            fig3 = go.Figure()
            config = ""
            results = ""

        return fig1, fig2, fig3, config, results

    @app.callback(
        Output(figures["heatpump_utilization"], component_property="figure"),
        Output(figures["heatpump_cop"], component_property="figure"),
        Output(figures["heatpump_cop_profile"], component_property="figure"),
        Output(component_info["heatpump_sum_in"], component_property="children"),
        Output(component_info["heatpump_sum_out"], component_property="children"),
        Output(component_info["heatpump_avg_cop"], component_property="children"),
        Output(component_info["heatpump_cop_range"], component_property="children"),
        Input(dropdowns["heatpump"], component_property="value"),
        Input("timestep_slider_heatpump", "value"),
    )
    def update_plots_heatpump(user_input, timesteps):
        # determine timerange to display
        t0 = timesteps[0]
        t1 = timesteps[1]
        x = np.arange(t0, t1, 1)

        # get heatpump component
        component = simulation.factory.components[
            simulation.factory.get_key(user_input)
        ]

        # CREATE UTILIZATION FIGURE
        input_electricity = (
            simulation.result[component.key]["input_electricity"][t0:t1]
            / simulation.scenario.timefactor
            * simulation.factory.timefactor
        )
        input_heat = (
            simulation.result[component.key]["input_heat"][t0:t1]
            / simulation.scenario.timefactor
            * simulation.factory.timefactor
        )
        output_heat = (
            simulation.result[component.key]["output_heat"][t0:t1]
            / simulation.scenario.timefactor
            * simulation.factory.timefactor
        )

        fig = go.Figure()

        # add trace for electricity input
        fig.add_trace(
            go.Scatter(
                x=x,
                y=input_electricity,
                hoverinfo="x",
                mode="lines",
                stackgroup="one",
                name=f"Electricity Consumption",
                line={"color": component.input_main.flowtype.color.hex},
            )
        )

        # add trace for heat source input
        fig.add_trace(
            go.Scatter(
                x=x,
                y=input_heat,
                hoverinfo="x",
                mode="lines",
                stackgroup="one",
                name=f"Input from Heat Source",
                line={"color": component.input_gains.flowtype.color.hex},
            )
        )

        fig.update_layout(
            figure_config,
            xaxis_title="Timesteps",
            yaxis_title=f"Heat Output [kW]",
            showlegend=True,
        )
        fig.update_xaxes(linewidth=2, linecolor=style["axis_color"])
        fig.update_yaxes(linewidth=2, linecolor=style["axis_color"])

        # CREATE TEMPERATURE AND COP PLOT
        fig2 = make_subplots(specs=[[{"secondary_y": True}]])
        fig2.add_trace(
            go.Scatter(
                x=x,
                y=np.ones(t1 - t0) * component.temperature_source[t0:t1],
                line_color=f"rgb{colors['main']}",
                name="Source Temperature",
            ),
            secondary_y=False,
        )
        fig2.add_trace(
            go.Scatter(
                x=x,
                y=np.ones(t1 - t0) * component.cop[t0:t1],
                line_color="rgb(192,0,0)",
                name="COP",
            ),
            secondary_y=True,
        )
        fig2.update_layout(
            figure_config,
            xaxis_title="Timesteps",
        )

        fig2.update_yaxes(
            title_text=f"Source Temperature [°C]",
            secondary_y=False,
            linewidth=2,
            linecolor=style["axis_color"],
        )

        fig2.update_yaxes(
            title_text=f"Realized COP",
            secondary_y=True,
            linewidth=2,
            linecolor=style["axis_color"],
            range=[1, 7],
        )

        # CREATE COP PROFILE PLOT
        fig3 = go.Figure()
        fig3.add_trace(
            go.Scatter(
                x=np.arange(-273, 173),
                y=component.cop_profile,
                line_color="rgb(192,0,0)",
                name="COP",
            )
        )
        fig3.update_layout(
            figure_config,
            xaxis=dict(title="Source Temperature", range=[-20, 30]),
            yaxis_title=f"COP",
            showlegend=False,
        )

        # COLLECT PARAMETER INFORMATIONS
        heatpump_sum_in = (
            "## "
            + component.input_main.flowtype.unit.get_value_expression(
                value=round(
                    sum(simulation.result[component.key]["utilization"][t0:t1])
                ),
                quantity_type="flow",
            )
        )

        heatpump_sum_out = (
            "## "
            + component.input_main.flowtype.unit.get_value_expression(
                value=round(
                    sum(simulation.result[component.key]["output_heat"][t0:t1])
                ),
                quantity_type="flow",
            )
        )

        heatpump_avg_cop = f"## {round(sum(simulation.result[component.key]['utilization'][t0:t1] * component.cop[t0:t1])/sum(simulation.result[component.key]['utilization'][t0:t1]),2)}"

        heatpump_cop_range = f"## {round(min(component.cop[t0:t1]),2)} - {round(max(component.cop[t0:t1]),2)}"

        return (
            fig,
            fig2,
            fig3,
            heatpump_sum_in,
            heatpump_sum_out,
            heatpump_avg_cop,
            heatpump_cop_range,
        )

    # Run app
    app.run_server(port=8053)<|MERGE_RESOLUTION|>--- conflicted
+++ resolved
@@ -61,10 +61,7 @@
 from dash_bootstrap_templates import load_figure_template
 from plotly.express.colors import sample_colorscale
 from plotly.subplots import make_subplots
-<<<<<<< HEAD
-
-=======
->>>>>>> 9daeeaf2
+
 from factory_flexibility_model.dash.dash_functions.create_cost_overview import (
     create_cost_overview,
 )
@@ -431,13 +428,13 @@
         ),
         "sankey": dcc.Dropdown(
             options=[
+                "Factory Architecture",
                 "Energy Flows",
                 "Material Flows",
                 "Energy Losses",
                 "Material Losses",
-                "Factory Architecture",
             ],
-            value="Energy Flows",
+            value="Factory Architecture",
             clearable=False,
         ),
     }
@@ -1198,7 +1195,6 @@
                 line_shape=interpolation[linestyle],
             ),
             secondary_y=False,
-<<<<<<< HEAD
         )
 
         fig2.add_trace(
@@ -1225,39 +1221,7 @@
             secondary_y=True,
             linewidth=2,
             linecolor=style["axis_color"],
-=======
-        )
-
-        fig2.add_trace(
-            go.Scatter(
-                x=x,
-                y=np.ones(t1 - t0) * component.co2_emissions_per_unit,
-                line_color="rgb(192,0,0)",
-                name="Emissions",
-                line_shape=interpolation[linestyle],
-            ),
-            secondary_y=True,
-        )
-        fig2.update_layout(
-            figure_config,
-            xaxis_title="Timesteps"
-        )
-
-        fig2.update_yaxes(
-            title_text=f"€ / {component.flowtype.unit.get_unit_flow()}",
-            secondary_y=False,
-            linewidth=2,
-            linecolor=style["axis_color"],
->>>>>>> 9daeeaf2
-        )
-
-        fig2.update_yaxes(
-            title_text=f"Emissions [tCO²/{component.flowtype.unit.get_unit_flow()}]",
-            secondary_y=True,
-            linewidth=2,
-            linecolor=style["axis_color"],
-        )
-
+        )
 
         source_sum = "## " + component.flowtype.unit.get_value_expression(
             value=round(sum(simulation.result[component.key]["utilization"][t0:t1])),
@@ -1500,13 +1464,8 @@
                 f"\n **Leakage per timestep:** \n"
                 f"\n * {component.leakage_time} % of total Capacity\n"
                 f"\n * {component.leakage_SOC} % of SOC\n"
-<<<<<<< HEAD
                 f"\n **Max charging Power:** {power_max_charge}\n"
                 f"\n **Max discharging Power:** {power_max_discharge}\n"
-=======
-                f"\n **Max charging Power:** {component.flowtype.unit.get_value_expression(component.power_max_charge,'flowrate')}\n"
-                f"\n **Max discharging Power:** {component.flowtype.unit.get_value_expression(component.power_max_discharge,'flowrate')}\n"
->>>>>>> 9daeeaf2
                 f"\n **Input:** \n"
                 f"\n {inputs} \n"
                 f"\n **Output:** \n"
@@ -1707,7 +1666,7 @@
         config = (
             f"\n **Thermal Resistance:** {component.R} K/kW\n"
             f"\n **Thermal Capacity:** {component.C} kWh/K\n"
-            f"\n **Tstart:** {round(simulation.result[component.key]['temperature'][0] - 273.15, 2)} °C \n"
+            f"\n **Tstart:** {component.temperature_start - 273.15} °C \n"
             f"\n **Tstart=Tend?:** {component.sustainable}\n"
             f"\n **Inputs:** \n"
             f"\n {inputs} \n"
