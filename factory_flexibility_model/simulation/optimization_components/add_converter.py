# -----------------------------------------------------------------------------
# Project Name: Factory_Flexibility_Model
# File Name: add_converter.py
#
# Copyright (c) [2024]
# [Institute of Energy Systems, Energy Efficiency and Energy Economics
#  TU Dortmund
#  Simon Kammerer (simon.kammerer@tu-dortmund.de)]
#
# MIT License
#
# Permission is hereby granted, free of charge, to any person obtaining a copy
# of this software and associated documentation files (the "Software"), to deal
# in the Software without restriction, including without limitation the rights
# to use, copy, modify, merge, publish, distribute, sublicense, and/or sell
# copies of the Software, and to permit persons to whom the Software is
# furnished to do so, subject to the following conditions:
#
# The above copyright notice and this permission notice shall be included in all
# copies or substantial portions of the Software.
#
# THE SOFTWARE IS PROVIDED "AS IS", WITHOUT WARRANTY OF ANY KIND, EXPRESS OR
# IMPLIED, INCLUDING BUT NOT LIMITED TO THE WARRANTIES OF MERCHANTABILITY,
# FITNESS FOR A PARTICULAR PURPOSE AND NONINFRINGEMENT. IN NO EVENT SHALL THE
# AUTHORS OR COPYRIGHT HOLDERS BE LIABLE FOR ANY CLAIM, DAMAGES OR OTHER
# LIABILITY, WHETHER IN AN ACTION OF CONTRACT, TORT OR OTHERWISE, ARISING FROM,
# OUT OF OR IN CONNECTION WITH THE SOFTWARE OR THE USE OR OTHER DEALINGS IN THE
# SOFTWARE.
# -----------------------------------------------------------------------------

# IMPORTS
import logging

import gurobipy as gp
from gurobipy import GRB


# CODE START
def add_converter(simulation, component, t_start, t_end):
    """
    This function adds all necessary MVARS and constraints to the optimization problem that are
    required to integrate the converter handed over as 'Component'

    :param component: components.converter-object
    :return: simulation.m is being extended
    """
    interval_length = t_end - t_start + 1

    # create a timeseries of decision variables to represent the utilization U(t)
    simulation.MVars[f"P_{component.key}"] = simulation.m.addMVar(
        interval_length, vtype=GRB.CONTINUOUS, name=f"P_{component.name}"
    )
    logging.debug(
        f"        - Variable:     {component.name} (timeseries of the nominal power of {component.name})"
    )

    # add variables to express the positive and negative deviations from the nominal operating point
    simulation.MVars[f"P_{component.key}_devpos"] = simulation.m.addMVar(
        interval_length, vtype=GRB.CONTINUOUS, name=f"P_{component.name}_devpos"
    )
    simulation.MVars[f"P_{component.key}_devneg"] = simulation.m.addMVar(
        interval_length, vtype=GRB.CONTINUOUS, name=f"P_{component.name}_devneg"
    )

    # is the operating power of the converter limited? If yes: add power_max and power_min constraints
    if component.power_max_limited:
        simulation.m.addConstr(
            simulation.MVars[f"P_{component.key}"]
            <= component.power_max[t_start : t_end + 1]
            * component.availability[t_start : t_end + 1]
        )
        logging.debug(
            f"        - Constraint:   {component.key} <= {component.name}_max"
        )

    if component.power_min_limited:
        simulation.m.addConstr(
            simulation.MVars[f"P_{component.key}"]
<<<<<<< HEAD
            >= component.power_min[t_start:t_end+1] * component.availability[t_start:t_end+1]
=======
            >= component.power_min[t_start : t_end + 1]
            * component.availability[t_start : t_end + 1]
>>>>>>> 039b646d
        )
        logging.debug(f"        - Constraint:   {component.key} >= {component.key}_min")

    # Calculate the efficiency of operation for each timestep based on the deviations
    simulation.MVars[f"Eta_{component.key}"] = simulation.m.addMVar(
        interval_length, vtype=GRB.CONTINUOUS, name=f"Eta_{component.name}"
    )
    logging.debug(
        f"        - Variable:     {component.name}                              "
        f"(Operating efficiency of {component.name}"
    )

    if component.eta_variable:
        if simulation.problem_class["grade"] < 2:
            simulation.problem_class["grade"] = 2
        simulation.m.addConstrs(
            simulation.MVars[f"Eta_{component.key}"][t]
            == component.eta_max
            - simulation.MVars[f"P_{component.key}_devpos"][t]
            * component.delta_eta_high
            - simulation.MVars[f"P_{component.key}_devneg"][t] * component.delta_eta_low
            for t in range(interval_length)
        )
        logging.debug(f"        - Constraint:   Calculate Eta(t) for {component.name}")
    else:
        simulation.m.addConstrs(
            simulation.MVars[f"Eta_{component.key}"][t] == 1
            for t in range(interval_length)
        )
        logging.debug(f"        - Constraint:   {component.name} fixed to 100%")

    # calculate the absolute operating point out of the nominal operating point, the deviations and the switching state
    # Can the Converter be turned on/off regardless of the power constraints?
    if component.switchable:
        simulation.problem_class["type"] = "mixed integer"
        # introduce a variable representing the switching state of the converter
        simulation.MVars[f"Bool_{component.key}_state"] = simulation.m.addMVar(
            interval_length, vtype=GRB.BINARY, name=f"{component.name}_state"
        )

        # calculate the operating point concerning the switching state
        simulation.m.addConstrs(
            simulation.MVars[f"P_{component.key}"][t]
            == (
                component.power_nominal
                - simulation.MVars[f"P_{component.key}_devneg"][t]
                + simulation.MVars[f"P_{component.key}_devpos"][t]
            )
            * simulation.MVars[f"Bool_{component.key}_state"][t]
            for t in range(interval_length)
        )
    else:
        # calculate the operating point without a switching state
        simulation.m.addConstr(
            simulation.MVars[f"P_{component.key}"]
            == component.power_nominal
            - simulation.MVars[f"P_{component.key}_devneg"]
            + simulation.MVars[f"P_{component.key}_devpos"]
        )

    # set ramping constraints if needed:
    if component.ramp_power_limited:
        simulation.m.addConstr(
            simulation.MVars[f"P_{component.key}"][1:interval_length]
            <= simulation.MVars[f"P_{component.key}"][0 : interval_length - 1]
            + component.power_ramp_max_pos
        )  # restrict ramping up
        simulation.m.addConstr(
            simulation.MVars[f"P_{component.key}"][1:interval_length]
            >= simulation.MVars[f"P_{component.key}"][0 : interval_length - 1]
            - component.power_ramp_max_neg
        )  # restrict ramping down
        logging.debug(
            f"        - Constraint:   Ramping constraints for {component.name}"
        )

    # set the flows of incoming connections
    for connection in component.inputs:
        simulation.m.addConstr(
            simulation.MVars[connection.key]
            == simulation.MVars[f"P_{component.key}"]
            * connection.weight
            * simulation.interval_length
        )

    # set the flows of outgoing connections
    for connection in component.outputs:
        if connection.flowtype.is_energy():
            simulation.m.addConstr(
                simulation.MVars[connection.key]
                == simulation.MVars[f"P_{component.key}"]
                * connection.weight
                * simulation.interval_length
                * simulation.MVars[f"Eta_{component.key}"]
            )
            logging.debug(
                f"        - Added energy output calculation with losses for {connection.name}"
            )
        else:
            simulation.m.addConstr(
                simulation.MVars[connection.key]
                == simulation.MVars[f"P_{component.key}"]
                * connection.weight
                * simulation.interval_length
            )
            logging.debug(
                f"        - Added material output calculation for {connection.name}"
            )

    # calculate the resulting energy losses: losses(t) = sum(inputs(t)) - sum(outputs(t))
    simulation.m.addConstr(
        simulation.MVars[component.to_Elosses.key]
        == sum(simulation.MVars[input_i.key] for input_i in component.inputs_energy)
        - sum(simulation.MVars[output_i.key] for output_i in component.outputs_energy)
    )

    # calculate the resulting material losses: losses(t) = sum(inputs(t)) - sum(outputs(t))
    if not component.to_Mlosses == []:
        simulation.m.addConstr(
            simulation.MVars[component.to_Mlosses.key]
            == sum(
                simulation.MVars[input_i.key] for input_i in component.inputs_material
            )
            - sum(
                simulation.MVars[output_i.key]
                for output_i in component.outputs_material
            )
        )

    # is the converter afflicted with a ramping charge?
    if component.rampup_cost > 0:
        # If yes: Add an MVar for calculating the occuring rampups
        # create single float Mvar
        simulation.MVars[f"P_rampup_{component.key}"] = simulation.m.addMVar(
            interval_length - 1,
            vtype=GRB.CONTINUOUS,
            lb=0,
            name=f"P_rampup_{component.key}",
        )

        # define the Mvar as the realized rampup
        simulation.m.addConstrs(
            simulation.MVars[f"P_rampup_{component.key}"]
            >= simulation.MVars[f"P_{component.key}"][t + 1]
            - simulation.MVars[f"P_{component.key}"][t]
            for t in range(interval_length - 1)
        )

        # create new cost term
        simulation.C_objective.append(
            simulation.m.addMVar(
                1, vtype=GRB.CONTINUOUS, name=f"C_rampup_{component.key}"
            )
        )

        # define the cost term
        simulation.m.addConstr(
            simulation.C_objective[-1]
            == gp.quicksum(simulation.MVars[f"P_rampup_{component.key}"])
            * component.rampup_cost
        )

        logging.debug(f"        - CostFactor:   Cost for ramping of {component.name}")

    # is the converter afflicted with a capacity charge?
    if component.capacity_charge > 0:
        # If yes: Add an MVar for the maximum used Power and add cost factor
        # create single float Mvar
        simulation.MVars[f"P_max_{component.key}"] = simulation.m.addMVar(
            1, vtype=GRB.CONTINUOUS, name=f"P_max_{component.key}"
        )

        # define the Mvar as the maximum used utilization
        simulation.m.addConstr(
            simulation.MVars[f"P_max_{component.key}"][0]
            == gp.max_(
                (
                    simulation.MVars[f"P_{component.key}"][t]
                    for t in range(interval_length)
                ),
                constant=0,
            )
        )

        # create new cost term
        simulation.C_objective.append(
            simulation.m.addMVar(
                1, vtype=GRB.CONTINUOUS, name=f"C_Capacity_{component.key}"
            )
        )

        # define the costs -> capacity_charge is specified on yearly basis and has to be broken down to simulation timeframe
        simulation.m.addConstr(
            simulation.C_objective[-1]
            == simulation.interval_length
            * interval_length
            / 8760
            * component.capacity_charge
            * simulation.MVars[f"P_max_{component.key}"]
        )

        logging.debug(
            f"        - CostFactor:   Cost for capital costs of {component.name}"
        )<|MERGE_RESOLUTION|>--- conflicted
+++ resolved
@@ -76,12 +76,8 @@
     if component.power_min_limited:
         simulation.m.addConstr(
             simulation.MVars[f"P_{component.key}"]
-<<<<<<< HEAD
-            >= component.power_min[t_start:t_end+1] * component.availability[t_start:t_end+1]
-=======
             >= component.power_min[t_start : t_end + 1]
             * component.availability[t_start : t_end + 1]
->>>>>>> 039b646d
         )
         logging.debug(f"        - Constraint:   {component.key} >= {component.key}_min")
 
