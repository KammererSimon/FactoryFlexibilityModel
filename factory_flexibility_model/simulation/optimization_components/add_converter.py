# -----------------------------------------------------------------------------
# Project Name: Factory_Flexibility_Model
# File Name: add_converter.py
#
# Copyright (c) [2024]
# [Institute of Energy Systems, Energy Efficiency and Energy Economics
#  TU Dortmund
#  Simon Kammerer (simon.kammerer@tu-dortmund.de)]
#
# MIT License
#
# Permission is hereby granted, free of charge, to any person obtaining a copy
# of this software and associated documentation files (the "Software"), to deal
# in the Software without restriction, including without limitation the rights
# to use, copy, modify, merge, publish, distribute, sublicense, and/or sell
# copies of the Software, and to permit persons to whom the Software is
# furnished to do so, subject to the following conditions:
#
# The above copyright notice and this permission notice shall be included in all
# copies or substantial portions of the Software.
#
# THE SOFTWARE IS PROVIDED "AS IS", WITHOUT WARRANTY OF ANY KIND, EXPRESS OR
# IMPLIED, INCLUDING BUT NOT LIMITED TO THE WARRANTIES OF MERCHANTABILITY,
# FITNESS FOR A PARTICULAR PURPOSE AND NONINFRINGEMENT. IN NO EVENT SHALL THE
# AUTHORS OR COPYRIGHT HOLDERS BE LIABLE FOR ANY CLAIM, DAMAGES OR OTHER
# LIABILITY, WHETHER IN AN ACTION OF CONTRACT, TORT OR OTHERWISE, ARISING FROM,
# OUT OF OR IN CONNECTION WITH THE SOFTWARE OR THE USE OR OTHER DEALINGS IN THE
# SOFTWARE.
# -----------------------------------------------------------------------------

# IMPORTS
import logging

import gurobipy as gp
from gurobipy import GRB


# CODE START
def add_converter(simulation, component, t_start, t_end):
    """
    This function adds all necessary MVARS and constraints to the optimization problem that are
    required to integrate the converter handed over as 'Component'

    :param component: components.converter-object
    :return: simulation.m is being extended
    """
    interval_length = t_end - t_start + 1

    # create a timeseries of decision variables to represent the utilization U(t)
    simulation.MVars[f"P_{component.key}"] = simulation.m.addMVar(
        interval_length, vtype=GRB.CONTINUOUS, name=f"P_{component.name}"
    )
    logging.debug(
        f"        - Variable:     {component.name} (timeseries of the nominal power of {component.name})"
    )

    # add variables to express the positive and negative deviations from the nominal operating point
    simulation.MVars[f"P_{component.key}_devpos"] = simulation.m.addMVar(
        interval_length, vtype=GRB.CONTINUOUS, name=f"P_{component.name}_devpos"
    )
    simulation.MVars[f"P_{component.key}_devneg"] = simulation.m.addMVar(
        interval_length, vtype=GRB.CONTINUOUS, name=f"P_{component.name}_devneg"
    )


<<<<<<< HEAD
=======
    if component.power_min_limited:
        simulation.m.addConstr(
            simulation.MVars[f"P_{component.key}"]
            >= component.power_min[t_start:t_end+1] * component.availability[t_start:t_end+1]
        )
        logging.debug(f"        - Constraint:   {component.key} >= {component.key}_min")
>>>>>>> 9daeeaf2

    # Calculate the efficiency of operation for each timestep based on the deviations
    simulation.MVars[f"Eta_{component.key}"] = simulation.m.addMVar(
        interval_length, vtype=GRB.CONTINUOUS, name=f"Eta_{component.name}"
    )
    logging.debug(
        f"        - Variable:     {component.name}                              "
        f"(Operating efficiency of {component.name}"
    )

    if component.eta_variable:
        if simulation.problem_class["grade"] < 2:
            simulation.problem_class["grade"] = 2
        simulation.m.addConstrs(
            simulation.MVars[f"Eta_{component.key}"][t]
            == component.eta_max
            - simulation.MVars[f"P_{component.key}_devpos"][t]
            * component.delta_eta_high
            - simulation.MVars[f"P_{component.key}_devneg"][t] * component.delta_eta_low
            for t in range(interval_length)
        )
        logging.debug(f"        - Constraint:   Calculate Eta(t) for {component.name}")
    else:
        simulation.m.addConstrs(
            simulation.MVars[f"Eta_{component.key}"][t] == 1
            for t in range(interval_length)
        )
        logging.debug(f"        - Constraint:   Efficiency of {component.name} fixed to 100%")

    # calculate the absolute operating point out of the nominal operating point, the deviations and the switching state
    # Can the Converter be turned on/off regardless of the power constraints?
    if component.switchable:
        simulation.problem_class["type"] = "mixed integer"
        # introduce a variable representing the switching state of the converter
        simulation.MVars[f"Bool_{component.key}_state"] = simulation.m.addMVar(
            interval_length, vtype=GRB.BINARY, name=f"{component.name}_state"
        )

        # calculate the operating point concerning the switching state
        simulation.m.addConstrs(
            simulation.MVars[f"P_{component.key}"][t]
            == (
                component.power_nominal
                - simulation.MVars[f"P_{component.key}_devneg"][t]
                + simulation.MVars[f"P_{component.key}_devpos"][t]
            )
            * simulation.MVars[f"Bool_{component.key}_state"][t]
            for t in range(interval_length)
        )

        # is the operating power of the converter limited? If yes: add power_max and power_min constraints
        if component.power_max_limited:
            simulation.m.addConstr(
                simulation.MVars[f"P_{component.key}"]
                <= component.power_max[t_start: t_end + 1]
                * component.availability[t_start: t_end + 1]
                * simulation.MVars[f"Bool_{component.key}_state"]
            )
            logging.debug(
                f"        - Constraint:   P_{component.name} <= {component.name}_max"
            )

        if component.power_min_limited:
            simulation.m.addConstr(
                simulation.MVars[f"P_{component.key}"]
                >= component.power_min[t_start: t_end + 1]
                * component.availability[t_start: t_end + 1]
                * simulation.MVars[f"Bool_{component.key}_state"]
            )
            logging.debug(f"        - Constraint:   P_{component.name} >= {component.name}_min")
    else:
        # calculate the operating point without a switching state
        simulation.m.addConstr(
            simulation.MVars[f"P_{component.key}"]
            == component.power_nominal
            - simulation.MVars[f"P_{component.key}_devneg"]
            + simulation.MVars[f"P_{component.key}_devpos"]
        )

        # is the operating power of the converter limited? If yes: add power_max and power_min constraints
        if component.power_max_limited:
            simulation.m.addConstr(
                simulation.MVars[f"P_{component.key}"]
                <= component.power_max[t_start: t_end + 1]
                * component.availability[t_start: t_end + 1]
            )
            logging.debug(
                f"        - Constraint:   P_{component.name} <= {component.name}_max"
            )

        if component.power_min_limited:
            simulation.m.addConstr(
                simulation.MVars[f"P_{component.key}"]
                >= component.power_min[t_start: t_end + 1]
                * component.availability[t_start: t_end + 1]
            )
            logging.debug(f"        - Constraint:   P_{component.name} >= {component.name}_min")

    # set ramping constraints if needed:
    if component.ramp_power_limited:
        simulation.m.addConstr(
            simulation.MVars[f"P_{component.key}"][1:interval_length]
            <= simulation.MVars[f"P_{component.key}"][0 : interval_length - 1]
            + component.power_ramp_max_pos
        )  # restrict ramping up
        simulation.m.addConstr(
            simulation.MVars[f"P_{component.key}"][1:interval_length]
            >= simulation.MVars[f"P_{component.key}"][0 : interval_length - 1]
            - component.power_ramp_max_neg
        )  # restrict ramping down
        logging.debug(
            f"        - Constraint:   Ramping constraints for {component.name}"
        )

    # set the flows of incoming connections
    for connection in component.inputs:
        simulation.m.addConstr(
            simulation.MVars[connection.key]
            == simulation.MVars[f"P_{component.key}"]
            * connection.weight
            * simulation.interval_length
        )

    # set the flows of outgoing connections
    for connection in component.outputs:
        if connection.flowtype.is_energy():
            simulation.m.addConstr(
                simulation.MVars[connection.key]
                == simulation.MVars[f"P_{component.key}"]
                * connection.weight
                * simulation.interval_length
                * simulation.MVars[f"Eta_{component.key}"]
            )
            logging.debug(
                f"        - Added energy output calculation with losses for {connection.name}"
            )
        else:
            simulation.m.addConstr(
                simulation.MVars[connection.key]
                == simulation.MVars[f"P_{component.key}"]
                * connection.weight
                * simulation.interval_length
            )
            logging.debug(
                f"        - Added material output calculation for {connection.name}"
            )

    # calculate the resulting energy losses: losses(t) = sum(inputs(t)) - sum(outputs(t))
    simulation.m.addConstr(
        simulation.MVars[component.to_Elosses.key]
        == sum(simulation.MVars[input_i.key] for input_i in component.inputs_energy)
        - sum(simulation.MVars[output_i.key] for output_i in component.outputs_energy)
    )

    # calculate the resulting material losses: losses(t) = sum(inputs(t)) - sum(outputs(t))
    if not component.to_Mlosses == []:
        simulation.m.addConstr(
            simulation.MVars[component.to_Mlosses.key]
            == sum(
                simulation.MVars[input_i.key] for input_i in component.inputs_material
            )
            - sum(
                simulation.MVars[output_i.key]
                for output_i in component.outputs_material
            )
        )

    # is the converter afflicted with a ramping charge?
    if component.rampup_cost > 0:
        # If yes: Add an MVar for calculating the occuring rampups
        # create single float Mvar
        simulation.MVars[f"P_rampup_{component.key}"] = simulation.m.addMVar(
            interval_length - 1,
            vtype=GRB.CONTINUOUS,
            lb=0,
            name=f"P_rampup_{component.key}",
        )

        # define the Mvar as the realized rampup
        simulation.m.addConstrs(
            simulation.MVars[f"P_rampup_{component.key}"]
            >= simulation.MVars[f"P_{component.key}"][t + 1]
            - simulation.MVars[f"P_{component.key}"][t]
            for t in range(interval_length - 1)
        )

        # create new cost term
        simulation.C_objective.append(
            simulation.m.addMVar(
                1, vtype=GRB.CONTINUOUS, name=f"C_rampup_{component.key}"
            )
        )

        # define the cost term
        simulation.m.addConstr(
            simulation.C_objective[-1]
            == gp.quicksum(simulation.MVars[f"P_rampup_{component.key}"])
            * component.rampup_cost
        )

        logging.debug(f"        - CostFactor:   Cost for ramping of {component.name}")

    # is the converter afflicted with a capacity charge?
    if component.capacity_charge > 0:
        # If yes: Add an MVar for the maximum used Power and add cost factor
        # create single float Mvar
        simulation.MVars[f"P_max_{component.key}"] = simulation.m.addMVar(
            1, vtype=GRB.CONTINUOUS, name=f"P_max_{component.key}"
        )

        # define the Mvar as the maximum used utilization
        simulation.m.addConstr(
            simulation.MVars[f"P_max_{component.key}"][0]
            == gp.max_(
                (
                    simulation.MVars[f"P_{component.key}"][t]
                    for t in range(interval_length)
                ),
                constant=0,
            )
        )

        # create new cost term
        simulation.C_objective.append(
            simulation.m.addMVar(
                1, vtype=GRB.CONTINUOUS, name=f"C_Capacity_{component.key}"
            )
        )

        # define the costs -> capacity_charge is specified on yearly basis and has to be broken down to simulation timeframe
        simulation.m.addConstr(
            simulation.C_objective[-1]
            == simulation.interval_length
            * interval_length
            / 8760
            * component.capacity_charge
            * simulation.MVars[f"P_max_{component.key}"]
        )

        logging.debug(
            f"        - CostFactor:   Cost for capital costs of {component.name}"
        )<|MERGE_RESOLUTION|>--- conflicted
+++ resolved
@@ -44,7 +44,7 @@
     :param component: components.converter-object
     :return: simulation.m is being extended
     """
-    interval_length = t_end - t_start + 1
+    interval_length = t_end-t_start+1
 
     # create a timeseries of decision variables to represent the utilization U(t)
     simulation.MVars[f"P_{component.key}"] = simulation.m.addMVar(
@@ -61,17 +61,6 @@
     simulation.MVars[f"P_{component.key}_devneg"] = simulation.m.addMVar(
         interval_length, vtype=GRB.CONTINUOUS, name=f"P_{component.name}_devneg"
     )
-
-
-<<<<<<< HEAD
-=======
-    if component.power_min_limited:
-        simulation.m.addConstr(
-            simulation.MVars[f"P_{component.key}"]
-            >= component.power_min[t_start:t_end+1] * component.availability[t_start:t_end+1]
-        )
-        logging.debug(f"        - Constraint:   {component.key} >= {component.key}_min")
->>>>>>> 9daeeaf2
 
     # Calculate the efficiency of operation for each timestep based on the deviations
     simulation.MVars[f"Eta_{component.key}"] = simulation.m.addMVar(
