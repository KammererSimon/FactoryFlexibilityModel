--- conflicted
+++ resolved
@@ -66,23 +66,12 @@
             f"        - Constraint:   Sum of incoming flows == determined total demand              ({component.name} determined by timeseries)"
         )
 
-<<<<<<< HEAD
-
-    # add constraints to calculate the total outflow from the system as the sum of all weighted energys of incoming connections
-    if len(component.inputs)>0:
-        simulation.m.addConstr(
-            simulation.MVars[component.inputs[0].key]
-            == simulation.MVars[f"E_{component.key}"]
-        )
-        logging.debug(f"        - Constraint:   {component.name} == sum of incoming flows")
-=======
     # set the inflow of the component to match the input flow
     simulation.m.addConstr(
         simulation.MVars[component.inputs[0].key]
         == simulation.MVars[f"E_{component.key}"]
     )
     logging.debug(f"        - Constraint:   {component.name} == sum of incoming flows")
->>>>>>> 20c304c6
 
     # is the total cumulative input of the destination limited? If yes: add sum constraint
     if component.max_total_input_limited:
