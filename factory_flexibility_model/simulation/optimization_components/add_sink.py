# -----------------------------------------------------------------------------
# Project Name: Factory_Flexibility_Model
# File Name: add_sink.py
#
# Copyright (c) [2024]
# [Institute of Energy Systems, Energy Efficiency and Energy Economics
#  TU Dortmund
#  Simon Kammerer (simon.kammerer@tu-dortmund.de)]
#
# MIT License
#
# Permission is hereby granted, free of charge, to any person obtaining a copy
# of this software and associated documentation files (the "Software"), to deal
# in the Software without restriction, including without limitation the rights
# to use, copy, modify, merge, publish, distribute, sublicense, and/or sell
# copies of the Software, and to permit persons to whom the Software is
# furnished to do so, subject to the following conditions:
#
# The above copyright notice and this permission notice shall be included in all
# copies or substantial portions of the Software.
#
# THE SOFTWARE IS PROVIDED "AS IS", WITHOUT WARRANTY OF ANY KIND, EXPRESS OR
# IMPLIED, INCLUDING BUT NOT LIMITED TO THE WARRANTIES OF MERCHANTABILITY,
# FITNESS FOR A PARTICULAR PURPOSE AND NONINFRINGEMENT. IN NO EVENT SHALL THE
# AUTHORS OR COPYRIGHT HOLDERS BE LIABLE FOR ANY CLAIM, DAMAGES OR OTHER
# LIABILITY, WHETHER IN AN ACTION OF CONTRACT, TORT OR OTHERWISE, ARISING FROM,
# OUT OF OR IN CONNECTION WITH THE SOFTWARE OR THE USE OR OTHER DEALINGS IN THE
# SOFTWARE.
# -----------------------------------------------------------------------------

# IMPORTS
import logging

import gurobipy as gp
from gurobipy import GRB


# CODE START
def add_sink(simulation, component, t_start, t_end):
    """
    This function adds all necessary MVARS and constraints to the optimization problem that are
    required to simulate the destination handed over as 'Component'
    :param component: components.destination-object
    :return: simulation.m is beeing extended
    """
    # Sinks may be determined in their power intake or the power consumption may be calculated during the optimization.
    # In the first case a constraint is created, that forces all connected inputs to meet the desired power in total
    # In the second case a MVar reflecting the resulting inflow is created, together with a constraint to calculate it

    interval_length = t_end - t_start + 1

    # create a timeseries of decision variables to represent the total inflow (energy/material) going into the sink
    simulation.MVars[f"E_{component.key}"] = simulation.m.addMVar(
        interval_length, vtype=GRB.CONTINUOUS, name=f"E_{component.name}"
    )
    logging.debug(
        f"        - Variable:     {component.name}                                  (timeseries of global outflows to {component.name})"
    )

    if component.determined:
        # set the incoming flow to meet the power demand
        simulation.m.addConstr(
            simulation.MVars[component.inputs[0].key]
            == component.demand[t_start : t_end + 1]
        )
        logging.debug(
            f"        - Constraint:   Sum of incoming flows == determined total demand              ({component.name} determined by timeseries)"
        )

    # set the inflow of the component to match the input flow
    simulation.m.addConstr(
        simulation.MVars[component.inputs[0].key]
        == simulation.MVars[f"E_{component.key}"]
    )
    logging.debug(f"        - Constraint:   {component.name} == sum of incoming flows")

    # is the total cumulative input of the sink limited? If yes: add sum constraint
    if component.max_total_input_limited:
        simulation.m.addConstr(
            gp.quicksum(simulation.MVars[f"E_{component.key}"])
            <= component.max_total_input
        )
        logging.debug(
            f"        - Constraint:   sum({component.name}(t)) <= {component.name}_max_total"
        )

    # is the maximum output power of the destination limited? If yes: Add power_max constraint
    if component.power_max_limited:
        simulation.m.addConstr(
            simulation.MVars[f"E_{component.key}"]
            <= component.power_max[t_start : t_end + 1]
            * component.availability[t_start : t_end + 1]
        )
        logging.debug(
            f"        - Constraint:   {component.key} <= {component.name}_max"
        )

    # is the minimum output power of the source limited? If yes: Add power_min constraint
    if component.power_min_limited:
        simulation.m.addConstrs(
            simulation.MVars[f"E_{component.key}"] / interval_length
            >= component.power_min[t]
            for t in range(interval_length)
        )
        logging.debug(
            f"        - Constraint:   {component.name} >= {component.name}_min"
        )

    # does the utilization of the destination cost something? If yes: Add the corresponding cost factors
    if component.chargeable:
        simulation.C_objective.append(
            simulation.m.addMVar(1, vtype=GRB.CONTINUOUS, name=f"C_{component.key}")
        )
        simulation.m.addConstr(
            simulation.C_objective[-1]
            == component.cost[t_start : t_end + 1]
            @ simulation.MVars[f"E_{component.key}"]
        )
        logging.debug(f"        - CostFactor:   Cost for dumping into {component.name}")

    # does the utilization of the destination create revenue? If yes: Add the corresponding negative cost factors
    if component.refundable:
        simulation.R_objective.append(
            simulation.m.addMVar(1, vtype=GRB.CONTINUOUS, name=f"R_{component.key}")
        )
        simulation.m.addConstr(
            simulation.R_objective[-1]
            == component.revenue[t_start : t_end + 1]
            @ simulation.MVars[f"E_{component.key}"]
        )
        logging.debug(
            f"        - CostFactor:   Revenue for sales generated by {component.name}"
        )

    if component.causes_emissions:
        # additional emissions
        simulation.emission_sources.append(
            simulation.m.addMVar(1, vtype=GRB.CONTINUOUS, name=f"CO2_{component.key}")
        )
        simulation.m.addConstr(
            simulation.emission_sources[-1]
<<<<<<< HEAD
            == component.co2_emissions_per_unit[t_start : t_end + 1]
=======
            == component.co2_emissions_per_unit[t_start:t_end+1]
>>>>>>> 9daeeaf2
            @ simulation.MVars[f"E_{component.key}"]
        )
        logging.debug(
            f"        - EmissionFactor:   Emissions caused by usage of {component.name}"
        )<|MERGE_RESOLUTION|>--- conflicted
+++ resolved
@@ -30,7 +30,6 @@
 
 # IMPORTS
 import logging
-
 import gurobipy as gp
 from gurobipy import GRB
 
@@ -139,11 +138,7 @@
         )
         simulation.m.addConstr(
             simulation.emission_sources[-1]
-<<<<<<< HEAD
             == component.co2_emissions_per_unit[t_start : t_end + 1]
-=======
-            == component.co2_emissions_per_unit[t_start:t_end+1]
->>>>>>> 9daeeaf2
             @ simulation.MVars[f"E_{component.key}"]
         )
         logging.debug(
