# -----------------------------------------------------------------------------
# Project Name: Factory_Flexibility_Model
# File Name: Simulation.py
#
# Copyright (c) [2024]
# [Institute of Energy Systems, Energy Efficiency and Energy Economics
#  TU Dortmund
#  Simon Kammerer (simon.kammerer@tu-dortmund.de)]
#
# MIT License
#
# Permission is hereby granted, free of charge, to any person obtaining a copy
# of this software and associated documentation files (the "Software"), to deal
# in the Software without restriction, including without limitation the rights
# to use, copy, modify, merge, publish, distribute, sublicense, and/or sell
# copies of the Software, and to permit persons to whom the Software is
# furnished to do so, subject to the following conditions:
#
# The above copyright notice and this permission notice shall be included in all
# copies or substantial portions of the Software.
#
# THE SOFTWARE IS PROVIDED "AS IS", WITHOUT WARRANTY OF ANY KIND, EXPRESS OR
# IMPLIED, INCLUDING BUT NOT LIMITED TO THE WARRANTIES OF MERCHANTABILITY,
# FITNESS FOR A PARTICULAR PURPOSE AND NONINFRINGEMENT. IN NO EVENT SHALL THE
# AUTHORS OR COPYRIGHT HOLDERS BE LIABLE FOR ANY CLAIM, DAMAGES OR OTHER
# LIABILITY, WHETHER IN AN ACTION OF CONTRACT, TORT OR OTHERWISE, ARISING FROM,
# OUT OF OR IN CONNECTION WITH THE SOFTWARE OR THE USE OR OTHER DEALINGS IN THE
# SOFTWARE.
# -----------------------------------------------------------------------------

"""
    .. _Simulation:

    This Script contains the Simulation class of the factory factory. It is used to store Factory-Scenario-Combinations and to perform the Simulation itself on them
    The following Methods are meant to be used by external Scripts to prepare a Simulation:
    self.__init__
    self.set_factory
    self.set_name
    self.set_scenario

    The Simulation itself is conducted by the Method:
    self.simulate
    -> This method calls all the other internal functions to build an optimization problem out of the components specified in the factory

    To get the results use:
    self.create_dash
    self.show_results
"""

# IMPORTS
import logging
import pickle
import time
from datetime import datetime
from pathlib import Path

import gurobipy as gp
import numpy as np
from gurobipy import GRB

import factory_flexibility_model.io.input_validations as iv
import factory_flexibility_model.simulation.optimization_components as oc
from factory_flexibility_model.dash import dash as fd
from factory_flexibility_model.io.set_logger import set_logging_level


class Simulation:
    def __init__(
        self,
        *,
        scenario=None,
        factory=None,
        enable_time_tracking=False,
        name="Unspecified Simulation",
        mode: str = "full",
        big_m: float = 1000000,
    ):
        """
        :param enable_time_tracking: Set to true if you want to track the time required for Simulation
        """
        # set general data for the Simulation
        self.big_m = big_m
        self.date_simulated = "NOT_SIMULATED"
        self.enable_time_tracking = enable_time_tracking
        self.factory = factory  # Variable to store the factory for the Simulation
        self.interval_length = None  # realtime length of one Simulation interval...to be taken out of the scenario
        self.info = None  # Free attribute to store additional information
        self.m = None  # Placeholder for the Gurobi-Model to be created
        self.mode = mode  # solving strategy for the simulation. {"full", "rolling"}
        self.name = name
        self.scenario = scenario  # Variable to store the scenario for the Simulation
        self.simulated = False  # Tracks, if the Simulation has been calculated or not
        self.simulation_result = (
            None  # Variable for storing the results of the Simulation
        )
        self.simulation_valid = None  # Is being set by self.validate_results
        self.T = None  # To be set during Simulation
        self.time_reference_factor = None  # To be set during Simulation

        # initialize tracking of resulting problem class
        self.problem_class = {
            "grade": 1,
            "type": "float",
        }  # variable to keep track of the resulting problem class - used for logging purposes

        # create timestamp of Simulation setup
        now = datetime.now()
        self.date_created = now.strftime(
            "%d.%m.%Y %H-%M-%S"
        )  # date/time of the creation of the Simulation object

    def __collect_results(
        self, *, threshold: float = None, rounding_decimals: int = None, interval_length: int = 0, t_start: int = 0
    ):
        """
        This function collects all the Simulation results of the Simulation object and writes them in a
        single dictionary under Simulation.results.
        :param threshold: [float] Threshold under which numerical values are considered as zero
        :param rounding_decimals: [int] Number of decimals that values are rounded to
        :param interval_length: [int] length of the current simulation interval
        :return: self.results is being created
        """

        logging.info("COLLECTING RESULTS")

       #check if this is the first iteration
        if self.result is None:
            # if yes: initialize detailled result struct
            first_iteration = True
            self.result = {}
            self.result["energy_generated_onsite"] = 0
            self.result["energy_generated_offsite"] = 0
            self.result["energy_consumed_onsite"] = 0
            self.result["energy_consumed_offsite"] = 0
            self.result["costs"] = {
                "inputs": {},
                "outputs": {},
                "converter_ramping": {},
                "capacity_provision": {},
                "emission_allowances": {},
                "slacks": {},
            }
        else:
            # if no: set indicator
            first_iteration = False

        # Initialize threshold under which numeric results are interpreted as 0
        if threshold is None:
            threshold = 0

        # Initialize the number of decimals that the results are rounded to
        if rounding_decimals is None:
            rounding_decimals = 10

        # initialize counter- and summing variables:
        total_emissions = 0
        total_emission_cost = 0

        # collect timeseries of all flows in the factory: iterate over all connections
        for connection in self.factory.connections.values():

            # get the result timeseries for the current connection
            result_i = self.MVars[connection.key].X

            # apply threshold and round
            result_i = self.__apply_threshold_and_rounding(
                result_i, threshold, rounding_decimals
            )

            # write the result into the result-dictionary
            if first_iteration:
                self.result[connection.key] = result_i
            else:
                self.result[connection.key] = np.hstack((self.result[connection.key], result_i))


        # collect all Component specific timeseries: iterate over all components
        for component in self.factory.components.values():

            # handle pools
            if component.type == "pool":

                # get the sum of the throughput as timeseries
                utilization = sum(
                    component.inputs[input_id].weight
                    * self.MVars[component.inputs[input_id].key].X
                    for input_id in range(len(component.inputs))
                )

                # apply threshold and rounding
                utilization = self.__apply_threshold_and_rounding(
                    utilization, threshold, rounding_decimals
                )

                # write the results into the result dictionary
                if first_iteration:
                    self.result[component.key] = {"utilization": utilization}
                else:
                    self.result[component.key]["utilization"] = np.hstack((self.result[component.key]["utilization"], utilization))


            # handle converters
            if component.type == "converter":

                # get the result values, round them to the specified number of digits
                utilization = self.MVars[f"P_{component.key}"].X
                efficiency = self.MVars[f"Eta_{component.key}"].X

                if component.rampup_cost > 0:
                    rampup_cost = round(
                        sum(self.MVars[f"P_rampup_{component.key}"].X)
                        * component.rampup_cost,
                        2,
                    )

                else:
                    rampup_cost = 0

                if component.capacity_charge > 0:
                    capacity_charge = (
                        self.MVars[f"P_max_{component.key}"].X
                        * component.capacity_charge
                        * self.interval_length
                        * self.T
                        / 8760
                    )
                    capacity_charge = round(capacity_charge[0], 2)
                else:
                    capacity_charge = 0

                # apply threshold and rounding on all values
                utilization = self.__apply_threshold_and_rounding(
                    utilization, threshold, rounding_decimals
                )
                efficiency = self.__apply_threshold_and_rounding(
                    efficiency, threshold, rounding_decimals
                )

                # write results into the result-dictionary
                if first_iteration:
                    self.result[component.key] = {
                        "utilization": utilization,
                        "efficiency": efficiency,
                        "capacity_charge": capacity_charge,
                        "rampup_cost": rampup_cost,
                    }
                else:
                    self.result[component.key]["utilization"] = np.hstack((self.result[component.key]["utilization"], utilization))
                    self.result[component.key]["efficiency"] = np.hstack((self.result[component.key]["efficiency"], efficiency))
                    self.result[component.key]["capacity_charge"] += capacity_charge
                    self.result[component.key]["rampup_cost"] += rampup_cost


            # handle heatpumps
            if component.type == "heatpump":
                # get the result values, round them to the specified number of digits
                utilization = self.MVars[f"P_{component.key}"].X
                input_heat = self.MVars[f"{component.input_gains.key}"].X
                output_heat = self.MVars[f"{component.outputs[0].key}"].X


                # apply threshold and rounding on all values
                utilization = self.__apply_threshold_and_rounding(
                    utilization, threshold, rounding_decimals
                )
                input_heat = self.__apply_threshold_and_rounding(
                    input_heat, threshold, rounding_decimals
                )

                output_heat = self.__apply_threshold_and_rounding(
                    output_heat, threshold, rounding_decimals
                )

                # write results into the result-dictionary
                if first_iteration:
                    self.result[component.key] = {
                        "utilization": utilization,
                        "input_electricity": utilization,
                        "input_heat": input_heat,
                        "output_heat": output_heat
                    }
                else:
                    self.result[component.key]["utilization"] = np.hstack((self.result[component.key]["utilization"], utilization))
                    self.result[component.key]["input_electricity"] = np.hstack((self.result[component.key]["input_electricity"], utilization))
                    self.result[component.key]["input_heat"] = np.hstack((self.result[component.key]["input_heat"], input_heat))
                    self.result[component.key]["output_heat"] = np.hstack((self.result[component.key]["output_heat"], output_heat))


            # handle sinks
            if component.type == "sink":

                # is the power of the sink determined?
                if component.determined:
                    # if yes: use the demand timeseries
                    utilization = component.demand[t_start:t_start+interval_length+1]

                else:
                    # if no: use the simulation result
                    utilization = self.MVars[f"E_{component.key}"].X

                # apply rounding and threshold
                utilization = self.__apply_threshold_and_rounding(
                    utilization, threshold, rounding_decimals
                )

                if self.factory.emission_cost is None:
                    self.factory.emission_cost = 0

                # calculate the emissions created by the sink
                if component.causes_emissions:
                    emissions = (
                        utilization * component.co2_emissions_per_unit[0 : self.T]
                    )
                    emission_cost = sum(emissions) * self.factory.emission_cost


                    # add avoided costs and emissions to the summing variables
                    total_emissions += emissions
                    total_emission_cost += emission_cost

                else:
                    # otherwise set zeros:
                    emissions = 0
                    emission_cost = 0

                # calculate total costs
                if component.refundable:
                    revenue = round(sum(utilization * component.revenue[t_start:t_start+interval_length+1]), 2)
                else:
                    revenue = 0

                if component.chargeable:
                    cost = round(sum(utilization * component.cost[t_start:t_start+interval_length+1]), 2)
                else:
                    cost = 0

                # write the result into the result-dictionary
                if first_iteration:
                    self.result[component.key] = {
                        "utilization": utilization,
                        "emissions": emissions,
                        "emission_cost": emission_cost,
                        "utilization_cost": cost - revenue,
                    }
                    self.result["costs"]["emission_allowances"][component.key] = emission_cost
                    self.result["costs"]["outputs"][component.key] = cost - revenue

                else:
                    self.result[component.key]["utilization"] = np.hstack((self.result[component.key]["utilization"], utilization))
                    self.result[component.key]["emissions"] = np.hstack((self.result[component.key]["emissions"], emissions))
                    self.result[component.key]["emission_cost"] += emission_cost
                    self.result[component.key]["utilization_cost"] += (cost-revenue)
                    self.result["costs"]["emission_allowances"][component.key] += emission_cost
                    self.result["costs"]["outputs"][component.key] += (cost - revenue)


                # add the sinks contribution to onsite/offsite demand calculation
                if component.is_onsite:
                    self.result["energy_consumed_onsite"] += sum(utilization)
                else:
                    self.result["energy_consumed_offsite"] += sum(utilization)


            # handle sources
            elif component.type == "source":

                # is the power of the source determined by a timeseries?
                if component.determined:
                    # if yes: use the given timeseries
                    utilization = component.determined_power[t_start:t_start+interval_length+1]
                else:
                    # if no: use Simulation result
                    utilization = self.MVars[f"E_{component.key}"].X

                # apply rounding and threshold
                utilization = self.__apply_threshold_and_rounding(
                    utilization, threshold, rounding_decimals
                )

                # calculate the emissions caused by the source
                if component.causes_emissions:
                    if self.factory.emission_cost is None:
                        self.factory.emission_cost = 0
                    # if the source can generate emissions: calculate the emissions and the corresponding costs
                    emissions = (
                        utilization * component.co2_emissions_per_unit[t_start:t_start+interval_length+1]
                    )
                    emission_cost = sum(emissions) * self.factory.emission_cost

                    # add the emissions and cost to the summing variables:
                    total_emissions += emissions
                    total_emission_cost += emission_cost

                else:
                    emissions = 0
                    emission_cost = 0

                if component.chargeable and not component.key == "ambient_gains":
                    cost = round(sum(component.cost[t_start:t_start+interval_length+1] * utilization), 2)
                else:
                    cost = 0

                # calculate occuring capacity charge if necessary
                if component.capacity_charge > 0:
                    capacity_charge = round(
                        max(utilization)
                        * component.capacity_charge
                        * self.interval_length
                        * self.T
                        / 8760,
                        2,
                    )

                else:
                    capacity_charge = 0

                # write the result into the result-dictionary
                if first_iteration:
                    self.result[component.key] = {
                        "utilization": utilization,
                        "emissions": emissions,
                        "emission_cost": emission_cost,
                        "utilization_cost": cost,
                        "capacity_charge": capacity_charge,
                    }
                    self.result["costs"]["emission_allowances"][component.key] = emission_cost
                    self.result["costs"]["inputs"][component.key] = cost
                    self.result["costs"]["capacity_provision"][component.key] = capacity_charge
                else:
                    self.result[component.key]["utilization"] = np.hstack((self.result[component.key]["utilization"],utilization))
                    self.result[component.key]["emissions"] = np.hstack((self.result[component.key]["emissions"], emissions))
                    self.result[component.key]["emission_cost"] += emission_cost
                    self.result[component.key]["utilization_cost"] += cost
                    self.result[component.key]["capacity_charge"] += capacity_charge
                    self.result["costs"]["emission_allowances"][component.key] += emission_cost
                    self.result["costs"]["inputs"][component.key] += cost
                    self.result["costs"]["capacity_provision"][component.key] += capacity_charge

                # add the sources contribution to onsite/offsite generation calculation
                if component.is_onsite:
                    self.result["energy_generated_onsite"] += sum(utilization)
                else:
                    self.result["energy_generated_offsite"] += sum(utilization)



            # handle slacks
            elif component.type == "slack":
                # read the result timeseries of the Simulation
                sum_energy_pos = sum(
                    self.MVars[i_input.key].X[0 : self.T]
                    for i_input in component.inputs
                )
                sum_energy_neg = sum(
                    self.MVars[i_output.key].X[0 : self.T]
                    for i_output in component.outputs
                )
                utilization = sum(
                    self.MVars[i_input.key].X[0 : self.T]
                    for i_input in component.inputs
                ) - sum(
                    self.MVars[i_output.key].X[0 : self.T]
                    for i_output in component.outputs
                )

                # apply rounding and threshold
                sum_energy_pos = self.__apply_threshold_and_rounding(
                    sum_energy_pos, threshold, rounding_decimals
                )
                sum_energy_neg = self.__apply_threshold_and_rounding(
                    sum_energy_neg, threshold, rounding_decimals
                )
                utilization = self.__apply_threshold_and_rounding(
                    utilization, threshold, rounding_decimals
                )

                # write the results to the result dictionary
                if first_iteration:
                    self.result[component.key] = {
                        "EPos": sum_energy_pos,
                        "ENeg": sum_energy_neg,
                        "utilization": utilization,
                    }
                    self.result["costs"]["slacks"][component.key] = (sum(utilization) * 1000000000)
                else:
                    self.result[component.key]["EPos"] += sum_energy_pos
                    self.result[component.key]["ENeg"] += sum_energy_neg
                    self.result[component.key]["utilization"]+= utilization
                    self.result["costs"]["slacks"][component.key] += (sum(utilization) * 1000000000)

<<<<<<< HEAD
                print(utilization)

                # add costs to the overview
                self.result["costs"]["slacks"][component.key] =sum(utilization) * 1000000000
=======
>>>>>>> 20c304c6

            # handle storages
            elif component.type == "storage":
                # read the result timeseries from the Simulation
                power_charge = (
                    self.MVars[component.inputs[0].key].X / self.interval_length
                )
                power_discharge = (
                    self.MVars[component.outputs[0].key].X / self.interval_length
                )
                soc = self.MVars[f"SOC_{component.key}"].X
                soc_start = self.MVars[f"SOC_{component.key}_start"].X

                # apply rounding and threshold
                power_charge = self.__apply_threshold_and_rounding(
                    power_charge, threshold, rounding_decimals
                )
                power_discharge = self.__apply_threshold_and_rounding(
                    power_discharge, threshold, rounding_decimals
                )
                soc = self.__apply_threshold_and_rounding(
                    soc, threshold, rounding_decimals
                )
                soc_start = self.__apply_threshold_and_rounding(
                    soc_start, threshold, rounding_decimals
                )

                soc_max = max(soc)

                # calculate occuring capacity charge if necessary
                if component.capacity_charge > 0:
                    capacity_charge = round(
                        soc_max
                        * component.capacity_charge
                        * self.interval_length
                        * self.T
                        / 8760,
                        2,
                    )

                else:
                    capacity_charge = 0

                # write the results to the result dictionary
                if first_iteration:
                    self.result[component.key] = {
                        "Pcharge": power_charge,
                        "Pdischarge": power_discharge,
                        "SOC": soc,
                        "utilization": power_discharge - power_charge,
                        "SOC_start": soc_start,
                        "soc_max": soc_max,
                        "capacity_charge": capacity_charge,
                    }
                    self.result["costs"]["capacity_provision"][component.key] = capacity_charge
                else:
                    self.result[component.key]["Pcharge"] = np.hstack((self.result[component.key]["Pcharge"], power_charge))
                    self.result[component.key]["Pdischarge"] = np.hstack((self.result[component.key]["Pdischarge"], power_discharge))
                    self.result[component.key]["SOC"] = np.hstack((self.result[component.key]["SOC"], soc))
                    self.result[component.key]["utilization"] = np.hstack((self.result[component.key]["utilization"], power_discharge - power_charge))
                    self.result[component.key]["soc_max"] = max(soc_max,self.result[component.key]["soc_max"])
                    self.result[component.key]["capacity_charge"] += capacity_charge
                    self.result["costs"]["capacity_provision"][component.key] += capacity_charge


            # handle schedulers
            elif component.type == "schedule":
                # read the result timeseries from the Simulation
                utilization = self.MVars[f"E_{component.key}_in"].X
                availability = self.MVars[f"X_{component.key}_availability"]

                # apply rounding and threshold
                utilization = self.__apply_threshold_and_rounding(
                    utilization, threshold, rounding_decimals
                )
                availability = self.__apply_threshold_and_rounding(
                    availability, threshold, rounding_decimals
                )

                # write the results to the result dictionary
                self.result[component.key] = {
                    "utilization": utilization,
                    "availability": availability,
                }


            # handle thermalsystems
            elif component.type == "thermalsystem":
                # read the result timeseries from the Simulation
                utilization = (
                    self.MVars[f"E_{component.key}_in"].X
                    - self.MVars[f"E_{component.key}_out"].X
                )
                temperature = self.MVars[f"T_{component.key}"].X

                # apply rounding and threshold
                utilization = self.__apply_threshold_and_rounding(
                    utilization, threshold, rounding_decimals
                )
                temperature = self.__apply_threshold_and_rounding(
                    temperature, threshold, rounding_decimals
                )

                # write the results to the result dictionary
                self.result[component.key] = {
                    "utilization": utilization,
                    "temperature": temperature,
                }


            # handle triggerdemand
            elif component.type == "triggerdemand":
                pass
                # TODO: write result collection for triggerdemands

        if first_iteration:
            # calculate self sufficiency
            if self.result["energy_generated_onsite"] > 0:
                self.result["self_sufficiency"] = sum(
                    self.result["energy_generated_onsite"]
                ) / self.result["energy_generated_onsite"]
            else:
                self.result["self_sufficiency"] = 0

            # collect achieved costs/revenues (objective of target function - ambient_gain_punishment_term)
            if "ambient_gains" in self.factory.components:
                self.result["objective"] = self.m.objVal - sum(
                    self.result["ambient_gains"]["utilization"]
                    * self.factory.components["ambient_gains"].cost[0 : self.T]
                )
            else:
                self.result["objective"] = self.m.objVal

            # write the total emission values to the result-dictionary
            self.result["total_emissions"] = total_emissions
            self.result["total_emission_cost"] = total_emission_cost

        else:
            # collect achieved costs/revenues (objective of target function - ambient_gain_punishment_term)
            if "ambient_gains" in self.factory.components:
                self.result["objective"] += self.m.objVal - sum(
                    self.result["ambient_gains"]["utilization"]
                    * self.factory.components["ambient_gains"].cost[t_start:t_start+interval_length+1]
                )
            else:
                self.result["objective"] += self.m.objVal

            # add the emission values of the interval to the counters in the result-dictionary
            self.result["total_emissions"] = np.hstack((self.result["total_emissions"], total_emissions))
            self.result["total_emission_cost"] += total_emission_cost


    def create_dash(self, authentication = None) -> object:
        """This function calls the factory_dash.create_dash()-routine to bring the dashboard online for the just conducted Simulation
        :param: authentication: [dict]: a dict of combinations of usernames and passwords that are valid to access the dashboard"""
        logging.info("CREATING DASHBOARD")
        fd.create_dash(self, authentication)

    def __read_scenario_data(self):
        """This function checks the factory for scenario paramater arguments and configures concerning
        components with the requested parameters from self.scenario"""
        # iterate components and search for scenario data keys
        for key, config in self.scenario.configurations.items():
            # set parameters for components
            if key in self.factory.components.keys():
                self.factory.set_configuration(key, parameters=config)
            else:
                if key is not None:
                    raise Exception(f"ERROR: Key '{key}' not found in factory")

            # set weights of connections
            if key in self.factory.connections.keys():
                if "weight" in config.keys():
                    self.factory.connections[key].weight = config["weight"]
                if "to_losses" in config.keys():
                    if config["to_losses"]:
                        self.factory.connections[key].type = "losses"

    def save(self, file_path: str, *, name: str = None, overwrite: bool = False):
        """
        This function saves a Simulation-object under the specified filepath as a single file.
        :param file_path: [string] Path to the file to be created
        :param name: [sring] Option to give the saved simulation a specific name
        :param override: [boolean] Set True to allow the method to overwrite existing files.
        Otherwise an error will occur when trying to overwrite a file
        :return: Nothing
        """

        # create the filename
        if name is None:
            filename = rf"{file_path}\{self.name} ({self.date_simulated}).sim"
        else:
            filename = rf"{file_path}\{name}.sim"

        # check, if file already exists
        file = Path(filename)
        if file.is_file():
            if overwrite:
                logging.warning(
                    f"WARNING: The specified file already exists and will be overwritten"
                )
            else:
                logging.critical(
                    f"ERROR: The specified file already exists! Saving Factory aborted!"
                )
                raise Exception

        # create a copy of the Simulation without the gurobi_model
        simulation_data = self
        simulation_data.m = []
        simulation_data.MVars = []
        simulation_data.C_objective = []
        simulation_data.R_objective = []
        simulation_data.emission_sources = []

        # save the factory at the given path
        with open(filename, "wb") as f:
            pickle.dump(simulation_data, f)

        logging.info(f"SIMULATION SAVED under{filename}")

    def set_factory(self, factory):
        """This function sets a factory_model.factory-object as the factory for the Simulation
        :param factory: [factory.factory] Factory-object to be simulated
        :return: [True] -> self.factory is set
        """

        self.factory = factory
        logging.debug("Factory for Simulation set")

    def set_name(self, name=str):
        """This function sets a name for the Simulation object
        :param name: [factory.factory] Factory-object to be simulated
        :return: [True] -> self.name is set
        """
        self.name = iv.validate(name, "string")

    def set_scenario(self, scenario):
        """This function sets a Simulation.scenario-object as the scenario for the Simulation
        :param scenario: [Simulation.scenario] Scenario-object to be used for Simulation
        :return: [True] -> self.scenario is set
        """
        self.scenario = scenario
        logging.debug("scenario for Simulation set")

    def simulate(
        self,
        *,
        interval_length: int = None,
        rounding_decimals: int = None,
        solver_config: dict = {},
        threshold: float = None,
    ):
        """
        This function manages the simulation. It prepares the necessary data, splits the simulation into rolling intervals and collects the results.

        :param interval_length: [int] Length of individually solved intervals during rolling optimization. A value of None means, that the whole simulation is solved at once.
        :param rounding_decimals: [int] Number of decimals that the results are rounded to
        :param solver_config: [dict] Optional dict with configuration parameters for the solver (max_solver_time, barrier_tolerance, solver_method, logger_level)
        :param threshold: [float] Threshold under whoch results are interpreted as zero
        :return: [True] -> Adds an attribute .result to the Simulation object
        """

        # ENABLE LOGGING/TIMETRACKING?
        if self.enable_time_tracking:
            self.t_start = time.time()


        if "logger_level" in solver_config:
            set_logging_level(solver_config["logger_level"])

        # PREPARATIONS
        self.problem_class = {"grade": 1, "type": "float"}

        # Write timestamp
        now = datetime.now()
        self.date_simulated = now.strftime("%d.%m.%Y %H-%M-%S")  # write timestamp

        # Validate factory architecture
        self.__validate_factory_architecture()

        # Configure the timefactor as specified in the scenario:
        self.interval_length = (
            self.scenario.timefactor
        )  # The length of one Simulation timestep in hours is taken from the scenario
        self.T = self.factory.timesteps

        # calculate time_reference_factor
        self.time_reference_factor = (
            self.scenario.timefactor / self.factory.timefactor
        )  # a conversion factor that implies, how many factory related timesteps are represented by one Simulation timestep

        # writelog
        logging.debug(
            f"   Timefactor of the Simulation set to: 1 timestep == {self.scenario.timefactor} hours ({self.scenario.timefactor*60} minutes)"
        )

        # READ SCENARIO DATA CONFIGURATIONS INTO FACTORY
        self.__read_scenario_data()

        # INITIALIZE RESULT DICT
        self.result = None


        # ITERATE OVER SIMULATION INTERVALS
        if interval_length is None:
            logging.info(f"No interval size specified. The simulation will be solved in one run.")
            interval_length = self.T

        if interval_length > self.T:
            logging.warning(f"The given simulation interval length ({interval_length}) is greater than the total number of simulation timesteps ({self.T}). The simulation will be solved in one run.")
            interval_length = self.T

        # determine number of required simulation intervals using integer division
        num_of_intervals = int(self.T//interval_length)

        # add an additional overflow interval for the incomplete final interval if required
        if self.T % interval_length > 0:
            num_of_intervals += 1

        # start iteration
        for interval in range(num_of_intervals):
            # determine first and last timestep of the current interval
            t_start = int(interval * interval_length)
            t_end = int(t_start + interval_length - 1)
            # make sure, that t_end is no later than the last valid timestep of the simulation task
            if t_end > self.T-1:
                t_end = self.T-1

            # Call simulation routine for current interval
            logging.info(f"Simulating Interval {interval+1} [{t_start+1} : {t_end+1}]")
            self.__simulate_interval(t_start, t_end, solver_config, threshold, rounding_decimals)

        # validate results
        self.__validate_results()

        # mark Simulation as solved
        self.simulated = True
        logging.info(" -> Simulation solved")
        if self.enable_time_tracking:
            logging.info(
                f"Time Required for solving: {time.time() - self.t_start}s"
            )


    def __simulate_interval(self, t_start, t_end, solver_config, threshold, rounding_decimals):
        """
        This function builds and solves an optimization problem for a specific interval of the simulation timeframe. It is being called from the simulation.simulate() function.

        :param t_start: [int] first timestep of the simulation interval to solve
        :param t_end: [int] last timestep of the simulation interval to solve
        """

        # INITIALIZE GUROBI MODEL
        logging.info("STARTING SIMULATION")

        # create new gurobi model
        self.m = gp.Model("Factory")

        # set solver logging
        if "log_solver" in solver_config:
            if not solver_config["log_solver"]:
                self.m.Params.LogToConsole = 0
                self.m.setParam("OutputFlag", 0)

        # initialize variables for collecting parts of the optimization problem
        self.MVars = {}  # Initialize a dict to store all the factory variables
        self.C_objective = (
            list()
        )  # List of cost terms that need to be summed up for the target function
        self.R_objective = (
            list()
        )  # List of revenue terms that need to be summed up for the target function

        # ADAPTING SCENARIO DATA
        logging.info("SETTING SCENARIO_DATA")

        # ENABLE EMISSION ACCOUNTING IF NECESSARY
        if self.factory.emission_accounting:
            logging.info("ENABLING EMISSION ACCOUNTING")
            self.emission_sources = (
                list()
            )  # list of emission terms that need to be added up to calculate the total emissions

        # BUILDING OPTIMIZATION PROBLEM
        logging.info("BUILDING OPTIMIZATION PROBLEM")

        if self.enable_time_tracking:
            logging.info(f"Preperations: {round(time.time()-self.t_start,2)}s")
            self.t_step = time.time()

        # CREATE MVARS FOR ALL FLOWS IN THE FACTORY
        oc.add_flows(self, t_end-t_start+1)

        # CREATE MVARS AND CONSTRAINTS FOR ALL COMPONENTS IN THE FACTORY
        for component in self.factory.components.values():
            if component.type == "source":
                oc.add_source(self, component, t_start, t_end)
            elif component.type == "heatpump":
                oc.add_heatpump(self, component, t_start, t_end)
            elif component.type == "pool":
                oc.add_pool(self, component)
            elif component.type == "sink":
                oc.add_sink(self, component, t_start, t_end)
            elif component.type == "slack":
                oc.add_slack(self, component, t_start, t_end)
            elif component.type == "converter":
                oc.add_converter(self, component, t_start, t_end)
            elif component.type == "deadtime":
                oc.add_deadtime(self, component, t_start, t_end)
            elif component.type == "storage":
                oc.add_storage(self, component, t_start, t_end)
            elif component.type == "thermalsystem":
                oc.add_thermalsystem(self, component, t_start, t_end)
            elif component.type == "triggerdemand":
                oc.add_triggerdemand(self, component, t_start, t_end)
            elif component.type == "schedule":
                oc.add_schedule(self, component, t_start, t_end)

            if self.enable_time_tracking:
                logging.info(
                    f"Adding {component.type} {component.name}: {round(time.time() - self.t_step, 2)}s"
                )
                self.t_step = time.time()

        # SET EMISSION RELATED COSTS AND CONSTRAINTS
        if self.factory.emission_accounting:
            # add MVar to keep track of total caused emissions
            self.MVars["total_emissions"] = self.m.addMVar(
                1, vtype=GRB.CONTINUOUS, name="total_emissions"
            )

            # calculate the total emissions throughout the entire factory layout
            self.m.addConstr(
                self.MVars[f"total_emissions"]
                == sum(
                    self.emission_sources[i] for i in range(len(self.emission_sources))
                )
            )

            # add cost term for emissions
            if self.factory.emission_cost is not None:
                self.C_objective.append(
                    self.m.addMVar(1, vtype=GRB.CONTINUOUS, name=f"C_emissions")
                )
                self.m.addConstr(
                    self.C_objective[-1]
                    == self.MVars["total_emissions"] * self.factory.emission_cost
                )
                logging.debug(
                    f"        - CostFactor:   Costs for CO2 emission allowances"
                )

            # set constraint for the emission limit
            if self.factory.emission_limit is not None:
                self.m.addConstr(
                    self.MVars[f"total_emissions"] <= self.factory.emission_limit
                )
                logging.debug(
                    f"        - Constraint:   Total Emissions <= Emission Limit"
                )

        # SET OBJECTIVE FUNCTION
        self.m.setObjective(
            (
                sum(self.C_objective[i] for i in range(len(self.C_objective)))
                - sum(self.R_objective[i] for i in range(len(self.R_objective)))
            ),
            GRB.MINIMIZE,
        )  # ...as sum of all created cost components
        if self.enable_time_tracking:
            logging.info(
                f"Creating objective function: {round(time.time() - self.t_step, 2)}s"
            )
            self.t_step = time.time()

        logging.info(f" -> Building optimization problem finished ")
        logging.debug(
            f"-> The resulting problem is of type {self.problem_class['type']} with grade {self.problem_class['grade']}!"
        )
        if self.enable_time_tracking:
            logging.info(
                f"Time Required for factory setup: {time.time() - self.t_start}s"
            )
            self.t_start = time.time()  # reset timer

        # CONFIGURE SOLVER
        self.m.setParam("MIPGap", solver_config["mip_gap"])
        oc.solve(self, solver_config)

        if self.m.Status == GRB.TIME_LIMIT:
            logging.error("Solver time exceeded. Calculation aborted")
            raise Exception

        # COLLECT THE RESULTS
        self.__collect_results(threshold=threshold, rounding_decimals=rounding_decimals, interval_length=t_end-t_start, t_start=t_start)


    def __validate_component(self, component):
        """
        This function checks, if the energy/material - conservation at a Component has been fulfilled during Simulation
        :param component: [factory.components.Component-object]
        :return: [Boolean] True if Component result is valid
        """

        # skip the routine if the Component is a sink, source or slack
        if (
            component.type == "sink"
            or component.type == "source"
            or component.type == "slack"
        ):
            return True  # Sinks, sources and slacks don't have to be balanced

        # calculate the sum of inputs at the Component
        [input_sum_energy, input_sum_material] = self.__calculate_component_input_sum(
            component
        )

        # calculate the sum of outputs at the Component
        [
            output_sum_energy,
            output_sum_material,
        ] = self.__calculate_component_output_sum(component)

        # check the energy validate/output equilibrium
        if not round(input_sum_energy, 3) == round(
            output_sum_energy, 3
        ):  # round to 3 digits to avoid false positives due to solver tolerances
            logging.warning(
                f"WARNING: Energy is not conserved at Component {component.name}! Input: {round(input_sum_energy)}    Output: {round(output_sum_energy)}"
            )
            return False

        # check the material validate/output equilibrium
        if not round(input_sum_material, 3) == round(
            output_sum_material, 3
        ):  # round to 3 digits to avoid false positives due to solver tolerances
            logging.warning(
                f"WARNING: Material is not conserved at Component {component.name}! Input: {round(input_sum_material)}    Output: {round(output_sum_material)}"
            )
            return False

        return True

    def __validate_factory_architecture(self):
        """
        This function calls the factory.check_validity-method for the given factory
        """
        self.factory.check_validity()

    def __validate_results(self):
        """
        This function takes a look at all the results of a Simulation and performs some basic checks to confirm,
        that every equilibrium is met, no slacks have been used etc...
        :return: Sets self.simulation_valid as true or false
        """

        logging.info("CHECKING RESULT CONSISTENCY")
        self.simulation_valid = True

        slacks_used = False
        values_energy_in = []
        values_energy_out = []
        names_energy_in = []
        names_material_out = []

        values_material_in = []
        values_material_out = []
        names_material_in = []
        names_energy_out = []

        values_slacks = []
        names_slacks = []

        # Collect all global inputs and outputs + detect slack usage
        for component_i in self.factory.components:
            component = self.factory.components[component_i]

            if not self.__validate_component(component):
                self.simulation_valid = False

            if component.type == "source":
                if component.flowtype.is_energy():
                    values_energy_in = np.append(
                        values_energy_in,
                        sum(self.result[component.key]["utilization"]),
                    )
                    names_energy_in.append(component.key)

                if component.flowtype.is_material():
                    values_material_in = np.append(
                        values_material_in,
                        sum(self.result[component.key]["utilization"]),
                    )
                    names_material_in.append(component.key)

            if component.type == "sink":

                if component.flowtype.is_energy():
                    values_energy_out = np.append(
                        values_energy_out,
                        sum(self.result[component.key]["utilization"]),
                    )
                    names_energy_out.append(component.key)

                if component.flowtype.is_material():
                    values_material_out = np.append(
                        values_material_out,
                        sum(self.result[component.key]["utilization"]),
                    )
                    names_material_out.append(component.key)

            if component.type == "slack":
                continue  # todo: remove this after fixing the slack problem
                slack_utilization = round(
                    sum(self.result[component.key]["utilization"]), 3
                )
                if slack_utilization > 0:
                    values_slacks = np.append(values_slacks, slack_utilization)
                    names_slacks.append(component.key)
                    slacks_used = True
                    self.simulation_valid = False

        sum_energy_in = round(sum(values_energy_in), 2)
        sum_energy_out = round(sum(values_energy_out), 2)
        sum_material_in = round(sum(values_material_in), 2)
        sum_material_out = round(sum(values_material_out), 2)

        if sum_energy_in < sum_energy_out:
            logging.warning(
                f"WARNING: There is Energy being created within the system! Input: {round(sum_energy_in)}   Output: {round(sum_energy_out)}"
            )
            self.simulation_valid = False

        if sum_energy_in > sum_energy_out:
            logging.warning(
                f"WARNING: There is Energy being lost within the system! Input: {round(sum_energy_in)}   Output: {round(sum_energy_out)}"
            )
            self.simulation_valid = False

        if sum_material_in < sum_material_out:
            logging.warning(
                f"WARNING: There is Material being created within the system! Input: {round(sum_energy_in)}   Output: {round(sum_energy_out)}"
            )
            self.simulation_valid = False

        if sum_material_in > sum_material_out:
            logging.warning(
                f"WARNING: There is Material being lost within the system! Input: {round(sum_energy_in)}   Output: {round(sum_energy_out)}"
            )
            self.simulation_valid = False

        if slacks_used:
            df_slacks = {"values": values_slacks, "names": names_slacks}
            logging.warning(
                f"WARNING: Slacks were needed to solve the optimization: {df_slacks}"
            )

        # Check, if the punishment term for ambient gains was chosen high enough

        if "ambient_gains" in self.result:
            if sum(self.result["ambient_gains"]["utilization"]) > 10000000:
                logging.warning(
                    f"Warning: There is a high utilization of ambient gains! "
                    f"This could be due to a numerical issue with the punishment-"
                    f"term within factory_model.create_essentials(). "
                    f"You should check the results for numerical issues!"
                )
                self.simulation_valid = False

        if self.simulation_valid:
            logging.info(" -> Simulation is valid!")
        else:
            logging.warning(" -> Simulation is invalid!")

    def __calculate_component_input_sum(self, component):
        """
        This function calculates the sum of energy and material inputs that arrived at a Component
        :param component: factory_components.Component-object
        :return: input_sum_energy, input_sum_material: float
        """

        # prepare summing variables for energy and material
        input_sum_energy = 0
        input_sum_material = 0

        # iterate over all regular inputs
        for input_i in component.inputs:

            # add the total flowtype of the validate to the sum of energy balance if it is an energy-validate
            if input_i.flowtype.is_energy():
                input_sum_energy += sum(self.result[input_i.key])

            # add the total flowtype of the validate to the sum of material balance if it is a material-validate
            if input_i.flowtype.is_material():
                input_sum_material += sum(self.result[input_i.key])

        # if the components is a thermalsystem: add the thermal-gains validate as well!
        if component.type == "thermalsystem":
            input_sum_energy += sum(self.result[component.from_gains.key])

        return input_sum_energy, input_sum_material

    def __calculate_component_output_sum(self, component):
        """
        This function calculates the sum of energy and material outputs that leave at a Component
        :param component: factory_comonents.Component-object
        :return: output_sum_energy, output_sum_material: float
        """

        # prepare summing variables for the outputs of energy and material
        output_sum_energy = 0
        output_sum_material = 0

        # iterate over all outputs
        for output_i in component.outputs:

            # add the flowtype of the output to the sum of energy outputs if it is an energy output
            if output_i.flowtype.is_energy():
                output_sum_energy += sum(self.result[output_i.key])

            # add the flowtype of the output to the sum of material outputs if it is a material output
            if output_i.flowtype.is_material():
                output_sum_material += sum(self.result[output_i.key])

        # if the Component is a converter: add the energy and material losses as well
        if component.type == "converter":
            if not component.to_Elosses == []:
                output_sum_energy += sum(self.result[component.to_Elosses.key])
            if not component.to_Mlosses == []:
                output_sum_material += sum(self.result[component.to_Mlosses.key])

        # if the Component is a storage or a thermalsystem: ad the energy or material losses as well
        if component.type == "storage" or component.type == "thermalsystem":

            # check, if the flowtype is energy or material and add the losses to the correct bilance
            if component.flowtype.is_energy():
                output_sum_energy += sum(self.result[component.to_losses.key])
            if component.flowtype.is_material():
                output_sum_material += sum(self.result[component.to_losses.key])

        # return calculated outputs
        return output_sum_energy, output_sum_material

    def __apply_threshold_and_rounding(
        self, data, threshold=float, rounding_decimals=int
    ):
        """
        This factory takes some numerical data, a threshold and an integer. All values of the data smaller than the
        threshold are set to 0. All values are rounded to the number of specified decimals
        :param data: a single value or timeseries of numerical data
        :param threshold: float, all values in the data > threshold will be set to 0
        :param decimals: number of decimals to round to
        :return: rounded data with applied threshold
        """

        # if data is a single integer it can just be returned
        if isinstance(data, int):
            return data

        # round the data to the specified number of digits
        data = data.astype(float)
        data = data.round(rounding_decimals)

        # set all values < threshold to 0
        data[data < threshold] = 0

        # return results
        return data<|MERGE_RESOLUTION|>--- conflicted
+++ resolved
@@ -488,13 +488,6 @@
                     self.result[component.key]["utilization"]+= utilization
                     self.result["costs"]["slacks"][component.key] += (sum(utilization) * 1000000000)
 
-<<<<<<< HEAD
-                print(utilization)
-
-                # add costs to the overview
-                self.result["costs"]["slacks"][component.key] =sum(utilization) * 1000000000
-=======
->>>>>>> 20c304c6
 
             # handle storages
             elif component.type == "storage":
@@ -661,9 +654,6 @@
             # set parameters for components
             if key in self.factory.components.keys():
                 self.factory.set_configuration(key, parameters=config)
-            else:
-                if key is not None:
-                    raise Exception(f"ERROR: Key '{key}' not found in factory")
 
             # set weights of connections
             if key in self.factory.connections.keys():
@@ -761,7 +751,6 @@
         # ENABLE LOGGING/TIMETRACKING?
         if self.enable_time_tracking:
             self.t_start = time.time()
-
 
         if "logger_level" in solver_config:
             set_logging_level(solver_config["logger_level"])
@@ -982,7 +971,6 @@
             self.t_start = time.time()  # reset timer
 
         # CONFIGURE SOLVER
-        self.m.setParam("MIPGap", solver_config["mip_gap"])
         oc.solve(self, solver_config)
 
         if self.m.Status == GRB.TIME_LIMIT:
