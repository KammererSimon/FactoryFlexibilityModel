# IMPORTS
import numpy as np
from kivy.metrics import dp
from kivy.uix.boxlayout import BoxLayout
from kivymd.uix.button import MDRaisedButton
from kivymd.uix.datatables import MDDataTable
from kivymd.uix.dialog import MDDialog
from kivymd.uix.label import MDLabel
from kivymd.uix.list import (
    IconLeftWidget,
    IconLeftWidgetWithoutTouch,
    OneLineIconListItem,
    TwoLineIconListItem,
)
<<<<<<< HEAD
from kivymd.uix.snackbar.snackbar import MDSnackbar

import factory_flexibility_model.factory.Unit as Unit
from factory_flexibility_model.ui.gui_components.info_popup.info_popup import (
    show_info_popup,
)
=======

import factory_flexibility_model.factory.Unit as Unit
from factory_flexibility_model.ui.utility.GUI_logging import log_event
>>>>>>> 63f70472
from factory_flexibility_model.ui.utility.window_handling import close_popup


# CLASSES
class DialogUnitDefinition(BoxLayout):
    pass


class PopupMagnitudeDefinition(BoxLayout):
    pass


# FUNCTIONS
def add_magnitude_to_unit(app):
    """
    This function adds the values currently written into the unit magnitude specification fields in the unit dialog into the magnitude-list of the selected unit

    :param app: Pointer to the main factory_GUIApp-Object
    :return: None
    """
    if (
        not app.popup.content_cls.ids.textfield_magnitude_flow.text == ""
        and not app.popup.content_cls.ids.textfield_magnitude_flowrate.text == ""
        and not app.popup.content_cls.ids.textfield_magnitude_dimension.text == ""
    ):
        # get the currently selected unit
        unit = app.blueprint.units[
            app.get_key(app.dialog.content_cls.ids.label_unit_name.text)
        ]
        try:

            # add magnitude values
            unit.magnitudes = np.append(
                unit.magnitudes,
                float(app.popup.content_cls.ids.textfield_magnitude_dimension.text),
            )
        except:
            app.popup.content_cls.ids.textfield_magnitude_dimension.error = True
            return

        unit.units_flow.append(app.popup.content_cls.ids.textfield_magnitude_flow.text)
        unit.units_flowrate.append(
            app.popup.content_cls.ids.textfield_magnitude_flowrate.text
        )
        app.popup.content_cls.ids.textfield_magnitude_dimension.error = False

        # reselect the unit to display the new magnitude table
        select_unit(app, unit)
        close_popup(app)


def add_unit(app, *args):
    """
    This function adds an unspecified unit to the factory and updates the unit dialog to display it

    :param app: Pointer to the main factory_GUIApp-Object
    :return: None
    """

    # assign a key to the new unit
    i = 1
    while f"unit_{i}" in app.blueprint.units.keys():
        i += 1
    unit_key = f"unit_{i}"
    app.blueprint.units[unit_key] = Unit.Unit(
        key=unit_key,
        quantity_type="other",
        conversion_factor=1,
        magnitudes=[],
        units_flow=[],
        units_flowrate=[],
        name=f"Unspecified Unit {i}",
    )

    update_unit_list(app)
    select_unit(app, app.blueprint.units[unit_key])

    # set unsaved changes to true
    app.unsaved_changes_on_session = True


def delete_unit(app):
    """
    This function deletes the currently selected unit from the blueprint.

    :param app: Pointer to the main factory_GUIApp-Object
    :return: None
    """
    # get key of the current unit
    unit_key = app.get_key(app.dialog.content_cls.ids.label_unit_name.text)

    if unit_key in ["energy", "mass"]:
        return

    # delete it from the units dict
    app.blueprint.units.pop(unit_key)

    # refresh unit list
    update_unit_list(app)

    # select basic unit
    select_unit(app, app.blueprint.units["energy"])


def save_changes_on_unit(app, *args):
    """
    This function checks the current user inputs in the unit definition window for validity and writes the values into the currently selected unit object.

    :param app: Pointer to the main factory_GUIApp-Object
    :param args: Just a dummy to accept values automatically handed over by lambda functions.
    :return: None
    """

    # get the current unit
    unit = app.blueprint.units[
        app.get_key(app.dialog.content_cls.ids.label_unit_name.text)
    ]

    # check, that the given name unique
    if not app.dialog.content_cls.ids.textfield_unit_name.text == unit.name:
        if app.get_key(app.dialog.content_cls.ids.textfield_unit_name.text):
            app.dialog.content_cls.ids.textfield_unit_name.error = True
            return
    app.dialog.content_cls.ids.textfield_unit_name.error = False

    # make sure that the conversion factor is a float
    try:
        unit.conversion_factor = float(
            app.dialog.content_cls.ids.textfield_unit_conversion_factor.text
        )
        app.dialog.content_cls.ids.textfield_unit_conversion_factor.error = False
    except:
        app.dialog.content_cls.ids.textfield_unit_conversion_factor.error = True
        return

    # write values from GUI to the unit
    unit.name = app.dialog.content_cls.ids.textfield_unit_name.text

    if app.dialog.content_cls.ids.switch_unit_energy.active:
        unit.quantity_type = "energy"
    if app.dialog.content_cls.ids.switch_unit_mass.active:
        unit.quantity_type = "mass"
    if app.dialog.content_cls.ids.switch_unit_other.active:
        unit.quantity_type = "other"

    app.dialog.content_cls.ids.label_unit_name.text = (
        app.dialog.content_cls.ids.textfield_unit_name.text
    )

    # no more unsaved changes on the current flow
    app.dialog.content_cls.ids.button_unit_save.disabled = True

    # set unsaved changes to true
    app.unsaved_changes_on_session = True

    # refresh list on screen
    update_unit_list(app)

    # inform the user
<<<<<<< HEAD
    MDSnackbar(MDLabel(text=f"{unit.name} updated!")).open()
=======
    log_event(app, f"Specification of unit {unit.name} has been updated!", "INFO")
>>>>>>> 63f70472


def select_unit_list_item(app, list_item):
    """
    This function is called whenever the user clicks on a unit within the unit list on the unit dialog. It checks, if there are any unsaved changes on the current selection. If yes the user is asked to save or discard them. Then a new unit is created or another unis is selected based on the list item clicked by the user.

    :param app: Pointer to the main factory_GUIApp-Object
    :param list_item: POinter to the list item that triggert the function call with a callback
    :return: None
    """

    # create a subfunction to bind
    def select(*args):
        close_popup(app)
        if list_item.text == "Add Unit":
            add_unit(app)
        else:
            select_unit(app, app.blueprint.units[app.get_key(list_item.text)])

    def save_and_select(*args):
        save_changes_on_unit(app)
        select()

    # check if there are unsaved changes
    if not app.dialog.content_cls.ids.button_unit_save.disabled:
        # create popup
        btn_dismiss = MDRaisedButton(text="Dismiss changes")
        btn_save = MDRaisedButton(text="Save changes")
        app.popup = MDDialog(
            title="Warning",
            buttons=[btn_dismiss, btn_save],
            text="There are unsaved changes on the currenttly selevted unit. Do you want to save them?",
        )
        btn_dismiss.bind(on_release=select)
        btn_save.bind(on_release=save_and_select)

        app.popup.open()
    else:
        select()


def select_unit(app, unit):
    """
    This function configures the unit-definition gui in a way that it displays all the values of the unit handed over

    :param app: Pointer to the main factory_GUIApp-Object
    :param unit: Pointer to the fm.unit object that the user requested to display withing the dialog
    :return: None
    """

    # write values of unit into the gui
    app.dialog.content_cls.ids.label_unit_name.text = unit.name
    app.dialog.content_cls.ids.textfield_unit_conversion_factor.text = str(
        unit.conversion_factor
    )
    if unit.quantity_type == "energy":
        app.dialog.content_cls.ids.switch_unit_energy.active = True
    elif unit.quantity_type == "mass":
        app.dialog.content_cls.ids.switch_unit_mass.active = True
    else:
        app.dialog.content_cls.ids.switch_unit_other.active = True

    # insert magnitude data into table
    row_data = []
    for i in range(len(unit.magnitudes)):
        row_data.append(
            (unit.magnitudes[i], unit.units_flow[i], unit.units_flowrate[i])
        )
    app.dialog.content_cls.ids.table_unit.row_data = row_data

    app.dialog.content_cls.ids.textfield_unit_name.text = unit.name

    # no more unsaved changes -> disable save button
    app.dialog.content_cls.ids.button_unit_save.disabled = True


def show_magnitude_creation_popup(app):
    """
    This function creates a popup that allows the user to specify a single magnitude of a unit via three input parameters: "magnitude", "unit flow" and "unit flowrate". An exemplary input dataset could be ("1000", "kWh", "kW")
    The layout for the popup is taken from dialog_unit_definition.kv via the PopupMagnitudeDefinition - class.

    :param app: Pointer to the main factory_GUIApp-Object
    :return: None
    """
    app.popup = MDDialog(
        title="Magnitude definition",
        type="custom",
        content_cls=PopupMagnitudeDefinition(),
    )
    app.popup.open()


def show_unit_config_dialog(app):
    """
    This function opens the popup-dialog for unit configuration

    :param app: Pointer to the main factory_GUIApp-Object
    :return: None
    """

    # abort if there is no session yet
    if app.session_data["session_path"] is None:
<<<<<<< HEAD
        show_info_popup(
            app, "Cannot configure units before creating or importing a session!"
=======
        # inform the user
        log_event(
            app,
            "Cannot configure units before creating or importing a session!",
            "INFO",
            "User tried to show unit configuration dialog and got the warning:",
>>>>>>> 63f70472
        )
        return

    table = MDDataTable(
        column_data=[
            ("Magnitude", dp(40)),
            ("Unit Flow", dp(20)),
            ("Unit Flowrate", dp(20)),
        ],
        rows_num=20,
        elevation=0,
    )

    app.dialog = MDDialog(
        title="Unit definition",
        type="custom",
        content_cls=DialogUnitDefinition(),
        auto_dismiss=False,
    )

    app.dialog.size_hint = (None, None)
    app.dialog.width = dp(950)
    app.dialog.height = dp(800)
    app.dialog.content_cls.ids.table_container.add_widget(table)
    app.dialog.content_cls.ids["table_unit"] = table

    update_unit_list(app)

    select_unit(app, app.blueprint.units["energy"])
    app.dialog.open()


def update_unit_list(app):
    """
    This function creates a list of all existing units within the current blueprint to display it in the unit definition dialog. it starts with clearing the existing list, then goes thorugh the blueprint.unit-dicts and creates a list entry for every existing unit.

    :param app: Pointer to the main factory_GUIApp-Object
    :return: None
    """

    # predefine icons for list entries
    icons = {"energy": "lightning-bolt", "mass": "weight", "other": "help"}

    # clear existing list
    app.dialog.content_cls.ids.list_units.clear_widgets()

    # iterate over all units
    for unit in app.blueprint.units.values():
        # create list item
        item = TwoLineIconListItem(
            IconLeftWidgetWithoutTouch(icon=icons[unit.quantity_type]),
            text=unit.name,
            secondary_text=unit.quantity_type,
        )
        item.bind(
            on_release=lambda x, list_item=item: select_unit_list_item(app, list_item)
        )

        # append item to list
        app.dialog.content_cls.ids.list_units.add_widget(item)

    item = OneLineIconListItem(
        IconLeftWidget(icon="plus"),
        text="Add Unit",
    )
    item.bind(
        on_release=lambda x, list_item=item: select_unit_list_item(app, list_item)
    )
    # append item to list
    app.dialog.content_cls.ids.list_units.add_widget(item)<|MERGE_RESOLUTION|>--- conflicted
+++ resolved
@@ -5,25 +5,15 @@
 from kivymd.uix.button import MDRaisedButton
 from kivymd.uix.datatables import MDDataTable
 from kivymd.uix.dialog import MDDialog
-from kivymd.uix.label import MDLabel
 from kivymd.uix.list import (
     IconLeftWidget,
     IconLeftWidgetWithoutTouch,
     OneLineIconListItem,
     TwoLineIconListItem,
 )
-<<<<<<< HEAD
-from kivymd.uix.snackbar.snackbar import MDSnackbar
-
-import factory_flexibility_model.factory.Unit as Unit
-from factory_flexibility_model.ui.gui_components.info_popup.info_popup import (
-    show_info_popup,
-)
-=======
 
 import factory_flexibility_model.factory.Unit as Unit
 from factory_flexibility_model.ui.utility.GUI_logging import log_event
->>>>>>> 63f70472
 from factory_flexibility_model.ui.utility.window_handling import close_popup
 
 
@@ -183,11 +173,7 @@
     update_unit_list(app)
 
     # inform the user
-<<<<<<< HEAD
-    MDSnackbar(MDLabel(text=f"{unit.name} updated!")).open()
-=======
     log_event(app, f"Specification of unit {unit.name} has been updated!", "INFO")
->>>>>>> 63f70472
 
 
 def select_unit_list_item(app, list_item):
@@ -290,17 +276,12 @@
 
     # abort if there is no session yet
     if app.session_data["session_path"] is None:
-<<<<<<< HEAD
-        show_info_popup(
-            app, "Cannot configure units before creating or importing a session!"
-=======
         # inform the user
         log_event(
             app,
             "Cannot configure units before creating or importing a session!",
             "INFO",
             "User tried to show unit configuration dialog and got the warning:",
->>>>>>> 63f70472
         )
         return
 
