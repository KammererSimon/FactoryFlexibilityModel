# IMPORTS
<<<<<<< HEAD
from kivymd.uix.label import MDLabel
from kivymd.uix.snackbar.snackbar import MDSnackbar

=======
>>>>>>> 63f70472
from factory_flexibility_model.ui.gui_components.layout_canvas.factory_visualisation import (
    initialize_visualization,
)
from factory_flexibility_model.ui.utility.GUI_logging import log_event
from factory_flexibility_model.ui.utility.window_handling import close_dialog


# FUNCTIONS
def delete_selected_component(app):
    """
    This function deletes the component that is currently selected within the app.
    The component to be deleted is defined through the current entry of app.selected_asset.
    Deleting the component consists of three steps:

    1) At first, the function goes through all connections within app.blueprint.connections and deletes all instances that involve the selected component as origion or destination.

    2) The selected component might already have some parameters defined within app.session_data["parameters"]. If there is a key for the component in this dict, the entry is being removed

    3) The component itself is being deleted from app.blueprint.components

    Finally the GUI is resettet by setting app.selected_asset to None, calling the welcome screen on the right side and calling app.initialize_visualization() to redraw the system layout without the deleted component

    :param app: Pointer to the main factory_GUIApp-Object
    :return: None
    """

    # make sure that no dialog remains open
    close_dialog(app)

    # check, which connections need to be removed along with the component
    delete_list = []
    for connection in app.blueprint.connections:
        if (
            app.blueprint.connections[connection]["from"] == app.selected_asset["key"]
        ) or (app.blueprint.connections[connection]["to"] == app.selected_asset["key"]):
            delete_list.append(connection)

    # delete all parameters saved for the component
    for scenario in app.session_data["scenarios"].values():
        if app.selected_asset["key"] in scenario.keys():
            del scenario[app.selected_asset["key"]]

    # make sure that no connection to the component is set as a primary flow at any converter
    for component in app.blueprint.components.values():
        if component["type"] == "converter":
            if component["GUI"]["primary_flow"] == app.selected_asset["key"]:
                component["GUI"]["primary_flow"] = None

    # delete connections related to the component
    for connection in delete_list:
<<<<<<< HEAD
=======
        # delete connection itself
>>>>>>> 63f70472
        del app.blueprint.connections[connection]
        # delete scenario configurations concerning the connection
        for scenario in app.session_data["scenarios"].values():
            if connection in scenario:
                del scenario[connection]

    # inform the user
<<<<<<< HEAD
    MDSnackbar(MDLabel(text=f"{app.selected_asset['name']} has been deleted!")).open()
=======
    log_event(app, f"Component {app.selected_asset['name']} has been deleted!", "INFO")
>>>>>>> 63f70472

    # delete the component out of the blueprint
    del app.blueprint.components[app.selected_asset["key"]]

    # now there is no more selected component
    app.selected_asset = None
    app.root.ids.asset_config_screens.current = "flowtype_list"

    # redraw the visualisation without the selected component
    initialize_visualization(app)<|MERGE_RESOLUTION|>--- conflicted
+++ resolved
@@ -1,10 +1,4 @@
 # IMPORTS
-<<<<<<< HEAD
-from kivymd.uix.label import MDLabel
-from kivymd.uix.snackbar.snackbar import MDSnackbar
-
-=======
->>>>>>> 63f70472
 from factory_flexibility_model.ui.gui_components.layout_canvas.factory_visualisation import (
     initialize_visualization,
 )
@@ -55,10 +49,7 @@
 
     # delete connections related to the component
     for connection in delete_list:
-<<<<<<< HEAD
-=======
         # delete connection itself
->>>>>>> 63f70472
         del app.blueprint.connections[connection]
         # delete scenario configurations concerning the connection
         for scenario in app.session_data["scenarios"].values():
@@ -66,11 +57,7 @@
                 del scenario[connection]
 
     # inform the user
-<<<<<<< HEAD
-    MDSnackbar(MDLabel(text=f"{app.selected_asset['name']} has been deleted!")).open()
-=======
     log_event(app, f"Component {app.selected_asset['name']} has been deleted!", "INFO")
->>>>>>> 63f70472
 
     # delete the component out of the blueprint
     del app.blueprint.components[app.selected_asset["key"]]
