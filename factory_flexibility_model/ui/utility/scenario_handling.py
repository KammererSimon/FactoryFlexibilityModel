from kivy.metrics import dp
from kivymd.uix.datatables import MDDataTable


def create_simulation_list(parameters, simulation_list=None, index=0):

    # initialize simulation list on initial call
    if simulation_list is None:
        simulation_list = {}

    # abort if all parameters have been considered
    if index == len(parameters):
        yield dict(simulation_list)
        return

    parameter_name = list(parameters.keys())[index]
    for key in parameters[parameter_name]:
        simulation_list[parameter_name] = parameters[parameter_name][key]
        yield from create_scenario_table_data(parameters, simulation_list, index + 1)


def create_scenario_table_data(parameters, scenario_list=None, row_data=None, index=0):
    if scenario_list is None:
        # initialize scenario list
        scenario_list = {}
    if row_data is None:
        row_data = []

    # all combinations found?
    if index == len(parameters):
        yield dict(scenario_list), list(row_data)
        return

    parameter_name = list(parameters.keys())[index]
    for key in parameters[parameter_name]:

        row_data.append(parameters[parameter_name][key]["value"])
        scenario_list[parameter_name] = parameters[parameter_name][key]
        yield from create_scenario_table_data(
            parameters, scenario_list, row_data, index + 1
        )
        row_data.pop()


def update_scenario_list(app):

    static_parameters = {}
    variable_parameters = {}
    column_data = [("Simulation", dp(30)), ("Status", dp(30))]

    # iterate over all components that have parameters specified
    for component, parameters in app.session_data["parameters"].items():

        # iterate over all specified parameters
        for parameter, variations in parameters.items():

            # there may be empty keys if the user deleted parameters...ignore them
            if len(variations) == 0:
                continue

            # if the parameter is fixed: add it to the static parameter list
            if len(variations) == 1:
                if component not in static_parameters:
                    static_parameters[component] = {}
                static_parameters[component][parameter] = variations[
                    next(iter(variations))
                ]

            # else add it to the variable parameter list
            else:
                variable_parameters[f"{component}/{parameter}"] = variations
                column_data.append(
                    (
                        f"{app.blueprint.components[component]['name']}: {parameter}",
                        dp(45),
                    )
                )

    scenario_list, row_data_values = zip(
        *list(create_scenario_table_data(variable_parameters))
    )

    row_data = []
    index = 1
    for value in row_data_values:
        row_data.append(
            (index, ("alert", [255 / 256, 165 / 256, 0, 1], "Not Simulated"), *value)
        )
        index += 1

    # create the table with all scenarios
    data_table = MDDataTable(
        use_pagination=True,
        check=True,
        column_data=column_data,
        row_data=row_data,
        elevation=0,
    )

    # replace existing table with the new one
    app.root.ids.simulation_screens.clear_widgets()
    app.root.ids.simulation_screens.add_widget(data_table)

<<<<<<< HEAD
    simulations = list(create_simulation_list(variable_parameters))

    # #data_tables.bind(on_row_press=self.on_row_press)
    # #data_tables.bind(on_check_press=self.on_check_press)
=======
    simulations = list(create_simulation_list(variable_parameters))
>>>>>>> 20c304c6
<|MERGE_RESOLUTION|>--- conflicted
+++ resolved
@@ -101,11 +101,4 @@
     app.root.ids.simulation_screens.clear_widgets()
     app.root.ids.simulation_screens.add_widget(data_table)
 
-<<<<<<< HEAD
-    simulations = list(create_simulation_list(variable_parameters))
-
-    # #data_tables.bind(on_row_press=self.on_row_press)
-    # #data_tables.bind(on_check_press=self.on_check_press)
-=======
-    simulations = list(create_simulation_list(variable_parameters))
->>>>>>> 20c304c6
+    simulations = list(create_simulation_list(variable_parameters))